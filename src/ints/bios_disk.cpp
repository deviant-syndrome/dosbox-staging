/*
 *  Copyright (C) 2002-2021  The DOSBox Team
 *
 *  This program is free software; you can redistribute it and/or modify
 *  it under the terms of the GNU General Public License as published by
 *  the Free Software Foundation; either version 2 of the License, or
 *  (at your option) any later version.
 *
 *  This program is distributed in the hope that it will be useful,
 *  but WITHOUT ANY WARRANTY; without even the implied warranty of
 *  MERCHANTABILITY or FITNESS FOR A PARTICULAR PURPOSE.  See the
 *  GNU General Public License for more details.
 *
 *  You should have received a copy of the GNU General Public License along
 *  with this program; if not, write to the Free Software Foundation, Inc.,
 *  51 Franklin Street, Fifth Floor, Boston, MA 02110-1301, USA.
 */

#include "bios_disk.h"

#include <algorithm>
#include <cassert>
#include <utility>

#include "callback.h"
#include "regs.h"
#include "mem.h"
#include "dos_inc.h" /* for Drives[] */
#include "drives.h"
#include "mapper.h"
#include "string_utils.h"

diskGeo DiskGeometryList[] = {
	{ 160,  8, 1, 40, 0},	// SS/DD 5.25"
	{ 180,  9, 1, 40, 0},	// SS/DD 5.25"
	{ 200, 10, 1, 40, 0},	// SS/DD 5.25" (booters)
	{ 320,  8, 2, 40, 1},	// DS/DD 5.25"
	{ 360,  9, 2, 40, 1},	// DS/DD 5.25"
	{ 400, 10, 2, 40, 1},	// DS/DD 5.25" (booters)
	{ 720,  9, 2, 80, 3},	// DS/DD 3.5"
	{1200, 15, 2, 80, 2},	// DS/HD 5.25"
	{1440, 18, 2, 80, 4},	// DS/HD 3.5"
	{1680, 21, 2, 80, 4},	// DS/HD 3.5"  (DMF)
	{2880, 36, 2, 80, 6},	// DS/ED 3.5"
	{0, 0, 0, 0, 0}
};

Bitu call_int13;
Bitu diskparm0, diskparm1;
static uint8_t last_status;
static uint8_t last_drive;
uint16_t imgDTASeg;
RealPt imgDTAPtr;
DOS_DTA *imgDTA;
bool killRead;
static bool swapping_requested;

void BIOS_SetEquipment(uint16_t equipment);

/* 2 floppys and 2 harddrives, max */
std::array<std::shared_ptr<imageDisk>, MAX_DISK_IMAGES> imageDiskList;
std::array<std::shared_ptr<imageDisk>, MAX_SWAPPABLE_DISKS> diskSwap;

unsigned int swapPosition;

void updateDPT(void) {
	uint32_t tmpheads, tmpcyl, tmpsect, tmpsize;
	if(imageDiskList[2]) {
		PhysPt dp0physaddr=CALLBACK_PhysPointer(diskparm0);
		imageDiskList[2]->Get_Geometry(&tmpheads, &tmpcyl, &tmpsect, &tmpsize);
		phys_writew(dp0physaddr,(uint16_t)tmpcyl);
		phys_writeb(dp0physaddr+0x2,(uint8_t)tmpheads);
		phys_writew(dp0physaddr+0x3,0);
		phys_writew(dp0physaddr+0x5,(uint16_t)-1);
		phys_writeb(dp0physaddr+0x7,0);
		phys_writeb(dp0physaddr+0x8,(0xc0 | (((imageDiskList[2]->heads) > 8) << 3)));
		phys_writeb(dp0physaddr+0x9,0);
		phys_writeb(dp0physaddr+0xa,0);
		phys_writeb(dp0physaddr+0xb,0);
		phys_writew(dp0physaddr+0xc,(uint16_t)tmpcyl);
		phys_writeb(dp0physaddr+0xe,(uint8_t)tmpsect);
	}
	if(imageDiskList[3]) {
		PhysPt dp1physaddr=CALLBACK_PhysPointer(diskparm1);
		imageDiskList[3]->Get_Geometry(&tmpheads, &tmpcyl, &tmpsect, &tmpsize);
		phys_writew(dp1physaddr,(uint16_t)tmpcyl);
		phys_writeb(dp1physaddr+0x2,(uint8_t)tmpheads);
		phys_writeb(dp1physaddr+0xe,(uint8_t)tmpsect);
	}
}

void incrementFDD(void) {
	uint16_t equipment=mem_readw(BIOS_CONFIGURATION);
	if(equipment&1) {
		Bitu numofdisks = (equipment>>6)&3;
		numofdisks++;
		if(numofdisks > 1) numofdisks=1;//max 2 floppies at the moment
		equipment&=~0x00C0;
		equipment|=(numofdisks<<6);
	} else equipment|=1;
	BIOS_SetEquipment(equipment);
}

template<typename T, size_t N>
static size_t disk_array_prefix_size(const std::array<T, N> &images) {
	size_t num = 0;
	for (const auto &disk : images) {
		if (!disk)
			break;
		num++;
	}
	return num;
}

void swapInDisks(unsigned int swap_position) {
	const size_t boot_disks_num = disk_array_prefix_size(diskSwap);
	if (boot_disks_num == 0)
		return;

	assert(swap_position < boot_disks_num);
	const unsigned int pos_1 = swap_position;
	const unsigned int pos_2 = (swap_position + 1) % boot_disks_num;

	imageDiskList[0] = diskSwap[pos_1];
	LOG_MSG("Loaded disk A from swaplist position %u - \"%s\"",
	        pos_1, diskSwap[pos_1]->diskname);

	imageDiskList[1] = diskSwap[pos_2];
	LOG_MSG("Loaded disk B from swaplist position %u - \"%s\"",
	        pos_2, diskSwap[pos_2]->diskname);
}

bool getSwapRequest(void) {
	bool sreq=swapping_requested;
	swapping_requested = false;
	return sreq;
}

void swapInNextDisk(bool pressed) {
	if (!pressed)
		return;
	DriveManager::CycleAllDisks();
	/* Hack/feature: rescan all disks as well */
	LOG_MSG("Diskcaching reset for normal mounted drives.");
	for(Bitu i=0;i<DOS_DRIVES;i++) {
		if (Drives[i]) Drives[i]->EmptyCache();
	}
	swapPosition++;
	if (!diskSwap[swapPosition]) {
		swapPosition = 0;
	}
	swapInDisks(swapPosition);
	swapping_requested = true;
}


uint8_t imageDisk::Read_Sector(uint32_t head,uint32_t cylinder,uint32_t sector,void * data) {
	uint32_t sectnum;

	sectnum = ( (cylinder * heads + head) * sectors ) + sector - 1L;

	return Read_AbsoluteSector(sectnum, data);
}

uint8_t imageDisk::Read_AbsoluteSector(uint32_t sectnum, void *data)
{
	const uint32_t bytenum = sectnum * sector_size;

	if (last_action == WRITE || bytenum != current_fpos) {
		if (fseek(diskimg, bytenum, SEEK_SET) != 0) {
			LOG_ERR("BIOSDISK: Could not seek to sector %u in file '%s': %s",
			        sectnum, diskname, strerror(errno));
			return 0xff;
		}
	}
	size_t ret = fread(data, 1, sector_size, diskimg);
	current_fpos=bytenum+ret;
	last_action=READ;

	return 0x00;
}

uint8_t imageDisk::Write_Sector(uint32_t head,uint32_t cylinder,uint32_t sector,void * data) {
	uint32_t sectnum;

	sectnum = ( (cylinder * heads + head) * sectors ) + sector - 1L;

	return Write_AbsoluteSector(sectnum, data);
}


uint8_t imageDisk::Write_AbsoluteSector(uint32_t sectnum, void *data) {
	uint32_t bytenum;

	bytenum = sectnum * sector_size;

	//LOG_MSG("Writing sectors to %ld at bytenum %d", sectnum, bytenum);

	if (last_action == READ || bytenum != current_fpos) {
		if (fseek(diskimg, bytenum, SEEK_SET) != 0) {
			LOG_ERR("BIOSDISK: Could not seek to byte %u in file '%s': %s",
			        bytenum, diskname, strerror(errno));
			return 0xff;
		}
	}
	size_t ret = fwrite(data, 1, sector_size, diskimg);
	current_fpos=bytenum+ret;
	last_action=WRITE;

	return ((ret>0)?0x00:0x05);

}

imageDisk::imageDisk(FILE *img_file, const char *img_name, uint32_t img_size_k, bool is_hdd)
        : hardDrive(is_hdd),
          active(false),
          diskimg(img_file),
          floppytype(0),
          sector_size(512),
          heads(0),
          cylinders(0),
          sectors(0),
          current_fpos(0),
          last_action(NONE)
{
	fseek(diskimg,0,SEEK_SET);
	memset(diskname,0,512);
	safe_strcpy(diskname, img_name);
	if (!is_hdd) {
		uint8_t i=0;
		bool founddisk = false;
		while (DiskGeometryList[i].ksize!=0x0) {
			if ((DiskGeometryList[i].ksize == img_size_k) ||
			    (DiskGeometryList[i].ksize + 1 == img_size_k)) {
				if (DiskGeometryList[i].ksize != img_size_k)
					LOG_MSG("ImageLoader: image file with additional data, might not load!");
				founddisk = true;
				active = true;
				floppytype = i;
				heads = DiskGeometryList[i].headscyl;
				cylinders = DiskGeometryList[i].cylcount;
				sectors = DiskGeometryList[i].secttrack;
				break;
			}
			i++;
		}
		if(!founddisk) {
			active = false;
		} else {
			incrementFDD();
		}
	}
}

void imageDisk::Set_Geometry(uint32_t setHeads, uint32_t setCyl, uint32_t setSect, uint32_t setSectSize) {
	heads = setHeads;
	cylinders = setCyl;
	sectors = setSect;
	sector_size = setSectSize;
	active = true;
}

void imageDisk::Get_Geometry(uint32_t * getHeads, uint32_t *getCyl, uint32_t *getSect, uint32_t *getSectSize) {
	*getHeads = heads;
	*getCyl = cylinders;
	*getSect = sectors;
	*getSectSize = sector_size;
}

uint8_t imageDisk::GetBiosType(void) {
	if(!hardDrive) {
		return (uint8_t)DiskGeometryList[floppytype].biosval;
	} else return 0;
}

uint32_t imageDisk::getSectSize(void) {
	return sector_size;
}

static uint8_t GetDosDriveNumber(uint8_t biosNum) {
	switch(biosNum) {
		case 0x0:
			return 0x0;
		case 0x1:
			return 0x1;
		case 0x80:
			return 0x2;
		case 0x81:
			return 0x3;
		case 0x82:
			return 0x4;
		case 0x83:
			return 0x5;
		default:
			return 0x7f;
	}
}

static bool driveInactive(uint8_t driveNum) {
	if (driveNum >= MAX_DISK_IMAGES) {
		LOG(LOG_BIOS,LOG_ERROR)("Disk %d non-existent", driveNum);
		last_status = 0x01;
		CALLBACK_SCF(true);
		return true;
	}
	if(!imageDiskList[driveNum]) {
		LOG(LOG_BIOS,LOG_ERROR)("Disk %d not active", driveNum);
		last_status = 0x01;
		CALLBACK_SCF(true);
		return true;
	}
	if(!imageDiskList[driveNum]->active) {
		LOG(LOG_BIOS,LOG_ERROR)("Disk %d not active", driveNum);
		last_status = 0x01;
		CALLBACK_SCF(true);
		return true;
	}
	return false;
}

template<typename T, size_t N>
static bool has_image(const std::array<T, N> &arr) {
	auto to_bool = [](const T &x) { return bool(x); };
	return std::any_of(std::begin(arr), std::end(arr), to_bool);
}

static Bitu INT13_DiskHandler(void) {
	uint16_t segat, bufptr;
	uint8_t sectbuf[512];
	uint8_t  drivenum;
	Bitu t;
	last_drive = reg_dl;
	drivenum = GetDosDriveNumber(reg_dl);
	const bool any_images = has_image(imageDiskList);

	// unconditionally enable the interrupt flag
	CALLBACK_SIF(true);

	//drivenum = 0;
	//LOG_MSG("INT13: Function %x called on drive %x (dos drive %d)", reg_ah,  reg_dl, drivenum);

	// NOTE: the 0xff error code returned in some cases is questionable; 0x01 seems more correct
	switch(reg_ah) {
	case 0x0: /* Reset disk */
		{
			/* if there aren't any diskimages (so only localdrives and virtual drives)
			 * always succeed on reset disk. If there are diskimages then and only then
			 * do real checks
			 */
			if (any_images && driveInactive(drivenum)) {
				/* driveInactive sets carry flag if the specified drive is not available */
				if ((machine==MCH_CGA) || (machine==MCH_PCJR)) {
					/* those bioses call floppy drive reset for invalid drive values */
					if (((imageDiskList[0]) && (imageDiskList[0]->active)) || ((imageDiskList[1]) && (imageDiskList[1]->active))) {
						if (machine!=MCH_PCJR && reg_dl<0x80) reg_ip++;
						last_status = 0x00;
						CALLBACK_SCF(false);
					}
				}
				return CBRET_NONE;
			}
			if (machine!=MCH_PCJR && reg_dl<0x80) reg_ip++;
			last_status = 0x00;
			CALLBACK_SCF(false);
		}
        break;
	case 0x1: /* Get status of last operation */

		if(last_status != 0x00) {
			reg_ah = last_status;
			CALLBACK_SCF(true);
		} else {
			reg_ah = 0x00;
			CALLBACK_SCF(false);
		}
		break;
	case 0x2: /* Read sectors */
		if (reg_al==0) {
			reg_ah = 0x01;
			CALLBACK_SCF(true);
			return CBRET_NONE;
		}
<<<<<<< HEAD
		if (drivenum < MAX_DISK_IMAGES && imageDiskList[drivenum] == nullptr) {
			if (!Drives[drivenum] || Drives[drivenum]->isRemovable()) {
=======
		if (drivenum >= MAX_DISK_IMAGES || imageDiskList[drivenum] == NULL) {
			if (drivenum >= DOS_DRIVES || !Drives[drivenum] || Drives[drivenum]->isRemovable()) {
>>>>>>> cbd06ec8
				reg_ah = 0x01;
				CALLBACK_SCF(true);
				return CBRET_NONE;
			}
			// Inherit the Earth cdrom and Amberstar use it as a disk test
			if (((reg_dl&0x80)==0x80) && (reg_dh==0) && ((reg_cl&0x3f)==1)) {
				if (reg_ch == 0) {
					// write some MBR data into buffer for Amberstar installer
					real_writeb(SegValue(es),
					            reg_bx + 0x1be,
					            0x80); // first partition is active
					real_writeb(SegValue(es),
					            reg_bx + 0x1c2,
					            0x06); // first partition is FAT16B
				}
				reg_ah = 0;
				CALLBACK_SCF(false);
				return CBRET_NONE;
			}
		}
		if (driveInactive(drivenum)) {
			reg_ah = 0xff;
			CALLBACK_SCF(true);
			return CBRET_NONE;
		}

		segat = SegValue(es);
		bufptr = reg_bx;
		for (Bitu i = 0; i < reg_al; i++) {
			last_status = imageDiskList[drivenum]->Read_Sector((uint32_t)reg_dh, (uint32_t)(reg_ch | ((reg_cl & 0xc0)<< 2)), (uint32_t)((reg_cl & 63)+i), sectbuf);
			if((last_status != 0x00) || (killRead)) {
				LOG_MSG("Error in disk read");
				killRead = false;
				reg_ah = 0x04;
				CALLBACK_SCF(true);
				return CBRET_NONE;
			}
			for(t=0;t<512;t++) {
				real_writeb(segat,bufptr,sectbuf[t]);
				bufptr++;
			}
		}
		reg_ah = 0x00;
		CALLBACK_SCF(false);
		break;
	case 0x3: /* Write sectors */
		if(driveInactive(drivenum)) {
			reg_ah = 0xff;
			CALLBACK_SCF(true);
			return CBRET_NONE;
		}
		bufptr = reg_bx;
		for (Bitu i = 0; i < reg_al; i++) {
			for(t=0;t<imageDiskList[drivenum]->getSectSize();t++) {
				sectbuf[t] = real_readb(SegValue(es),bufptr);
				bufptr++;
			}
			last_status = imageDiskList[drivenum]->Write_Sector((uint32_t)reg_dh, (uint32_t)(reg_ch | ((reg_cl & 0xc0) << 2)), (uint32_t)((reg_cl & 63) + i), &sectbuf[0]);
			if(last_status != 0x00) {
				CALLBACK_SCF(true);
				return CBRET_NONE;
			}
		}
		reg_ah = 0x00;
		CALLBACK_SCF(false);
		break;
	case 0x04: /* Verify sectors */
		if (reg_al==0) {
			reg_ah = 0x01;
			CALLBACK_SCF(true);
			return CBRET_NONE;
		}
		if(driveInactive(drivenum)) {
			reg_ah = last_status;
			return CBRET_NONE;
		}

		/* TODO: Finish coding this section */
		/*
		segat = SegValue(es);
		bufptr = reg_bx;
		for(i=0;i<reg_al;i++) {
			last_status = imageDiskList[drivenum]->Read_Sector((uint32_t)reg_dh, (uint32_t)(reg_ch | ((reg_cl & 0xc0)<< 2)), (uint32_t)((reg_cl & 63)+i), sectbuf);
			if(last_status != 0x00) {
				LOG_MSG("Error in disk read");
				CALLBACK_SCF(true);
				return CBRET_NONE;
			}
			for(t=0;t<512;t++) {
				real_writeb(segat,bufptr,sectbuf[t]);
				bufptr++;
			}
		}*/
		reg_ah = 0x00;
		//Qbix: The following codes don't match my specs. al should be number of sector verified
		//reg_al = 0x10; /* CRC verify failed */
		//reg_al = 0x00; /* CRC verify succeeded */
		CALLBACK_SCF(false);
          
		break;
	case 0x05: /* Format track */
		if (driveInactive(drivenum)) {
			reg_ah = 0xff;
			CALLBACK_SCF(true);
			return CBRET_NONE;
		}
		reg_ah = 0x00;
		CALLBACK_SCF(false);
		break;
	case 0x08: /* Get drive parameters */
		if(driveInactive(drivenum)) {
			last_status = 0x07;
			reg_ah = last_status;
			CALLBACK_SCF(true);
			return CBRET_NONE;
		}
		reg_ax = 0x00;
		reg_bl = imageDiskList[drivenum]->GetBiosType();
		uint32_t tmpheads, tmpcyl, tmpsect, tmpsize;
		imageDiskList[drivenum]->Get_Geometry(&tmpheads, &tmpcyl, &tmpsect, &tmpsize);
		if (tmpcyl==0) LOG(LOG_BIOS,LOG_ERROR)("INT13 DrivParm: cylinder count zero!");
		else tmpcyl--;		// cylinder count -> max cylinder
		if (tmpheads==0) LOG(LOG_BIOS,LOG_ERROR)("INT13 DrivParm: head count zero!");
		else tmpheads--;	// head count -> max head
		reg_ch = (uint8_t)(tmpcyl & 0xff);
		reg_cl = (uint8_t)(((tmpcyl >> 2) & 0xc0) | (tmpsect & 0x3f)); 
		reg_dh = (uint8_t)tmpheads;
		last_status = 0x00;
		if (reg_dl&0x80) {	// harddisks
			reg_dl = 0;
			if(imageDiskList[2]) reg_dl++;
			if(imageDiskList[3]) reg_dl++;
		} else {		// floppy disks
			reg_dl = 0;
			if(imageDiskList[0]) reg_dl++;
			if(imageDiskList[1]) reg_dl++;
		}
		CALLBACK_SCF(false);
		break;
	case 0x11: /* Recalibrate drive */
		reg_ah = 0x00;
		CALLBACK_SCF(false);
		break;
	case 0x15: /* Get disk type */
		/* Korean Powerdolls uses this to detect harddrives */
		LOG(LOG_BIOS,LOG_WARN)("INT13: Get disktype used!");
		if (any_images) {
			if(driveInactive(drivenum)) {
				last_status = 0x07;
				reg_ah = last_status;
				CALLBACK_SCF(true);
				return CBRET_NONE;
			}

			uint32_t tmpheads, tmpcyl, tmpsect, tmpsize;
			imageDiskList[drivenum]->Get_Geometry(&tmpheads, &tmpcyl,
			                                      &tmpsect, &tmpsize);
			// Store intermediate calculations in 64-bit to avoid
			// accidental integer overflow on temporary value:
			uint64_t largesize = tmpheads;
			largesize *= tmpcyl;
			largesize *= tmpsect;
			largesize *= tmpsize;
			const uint32_t ts = static_cast<uint32_t>(largesize / 512);

			reg_ah = (drivenum <2)?1:3; //With 2 for floppy MSDOS starts calling int 13 ah 16
			if(reg_ah == 3) {
				reg_cx = static_cast<uint16_t>(ts >>16);
				reg_dx = static_cast<uint16_t>(ts & 0xffff);
			}
			CALLBACK_SCF(false);
		} else {
			if (drivenum <DOS_DRIVES && (Drives[drivenum] != 0 || drivenum <2)) {
				if (drivenum <2) {
					//TODO use actual size (using 1.44 for now).
					reg_ah = 0x1; // type
//					reg_cx = 0;
//					reg_dx = 2880; //Only set size for harddrives.
				} else {
					//TODO use actual size (using 105 mb for now).
					reg_ah = 0x3; // type
					reg_cx = 3;
					reg_dx = 0x4800;
				}
				CALLBACK_SCF(false);
			} else { 
				LOG(LOG_BIOS,LOG_WARN)("INT13: no images, but invalid drive for call 15");
				reg_ah=0xff;
				CALLBACK_SCF(true);
			}
		}
		break;
	case 0x17: /* Set disk type for format */
		/* Pirates! needs this to load */
		killRead = true;
		reg_ah = 0x00;
		CALLBACK_SCF(false);
		break;
	default:
		LOG(LOG_BIOS,LOG_ERROR)("INT13: Function %x called on drive %x (dos drive %d)", reg_ah,  reg_dl, drivenum);
		reg_ah=0xff;
		CALLBACK_SCF(true);
	}
	return CBRET_NONE;
}


void BIOS_SetupDisks(void) {
/* TODO Start the time correctly */
	call_int13=CALLBACK_Allocate();	
	CALLBACK_Setup(call_int13,&INT13_DiskHandler,CB_INT13,"Int 13 Bios disk");
	RealSetVec(0x13,CALLBACK_RealPointer(call_int13));
	for (auto &disk : imageDiskList)
		disk.reset();
	for (auto &disk : diskSwap)
		disk.reset();
	diskparm0 = CALLBACK_Allocate();
	diskparm1 = CALLBACK_Allocate();
	swapPosition = 0;

	RealSetVec(0x41,CALLBACK_RealPointer(diskparm0));
	RealSetVec(0x46,CALLBACK_RealPointer(diskparm1));

	PhysPt dp0physaddr=CALLBACK_PhysPointer(diskparm0);
	PhysPt dp1physaddr=CALLBACK_PhysPointer(diskparm1);
	for (int i = 0; i < 16; i++) {
		phys_writeb(dp0physaddr+i,0);
		phys_writeb(dp1physaddr+i,0);
	}

	imgDTASeg = 0;

/* Setup the Bios Area */
	mem_writeb(BIOS_HARDDISK_COUNT,2);

	MAPPER_AddHandler(swapInNextDisk, SDL_SCANCODE_F4, PRIMARY_MOD,
	                  "swapimg", "Swap Image");
	killRead = false;
	swapping_requested = false;
}<|MERGE_RESOLUTION|>--- conflicted
+++ resolved
@@ -380,13 +380,8 @@
 			CALLBACK_SCF(true);
 			return CBRET_NONE;
 		}
-<<<<<<< HEAD
-		if (drivenum < MAX_DISK_IMAGES && imageDiskList[drivenum] == nullptr) {
-			if (!Drives[drivenum] || Drives[drivenum]->isRemovable()) {
-=======
-		if (drivenum >= MAX_DISK_IMAGES || imageDiskList[drivenum] == NULL) {
+		if (drivenum >= MAX_DISK_IMAGES || imageDiskList[drivenum] == nullptr) {
 			if (drivenum >= DOS_DRIVES || !Drives[drivenum] || Drives[drivenum]->isRemovable()) {
->>>>>>> cbd06ec8
 				reg_ah = 0x01;
 				CALLBACK_SCF(true);
 				return CBRET_NONE;
