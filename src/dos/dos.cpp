/*
 *  Copyright (C) 2002-2021  The DOSBox Team
 *
 *  This program is free software; you can redistribute it and/or modify
 *  it under the terms of the GNU General Public License as published by
 *  the Free Software Foundation; either version 2 of the License, or
 *  (at your option) any later version.
 *
 *  This program is distributed in the hope that it will be useful,
 *  but WITHOUT ANY WARRANTY; without even the implied warranty of
 *  MERCHANTABILITY or FITNESS FOR A PARTICULAR PURPOSE.  See the
 *  GNU General Public License for more details.
 *
 *  You should have received a copy of the GNU General Public License along
 *  with this program; if not, write to the Free Software Foundation, Inc.,
 *  51 Franklin Street, Fifth Floor, Boston, MA 02110-1301, USA.
 */

#include "dos_inc.h"

#include <cctype>
#include <cstdlib>
#include <cstring>
#include <ctime>
#include <array>

#include "bios.h"
#include "callback.h"
#include "drives.h"
#include "mem.h"
#include "regs.h"
#include "serialport.h"
#include "setup.h"
#include "string_utils.h"
#include "support.h"

#include "dos_resources.h"

#if defined(WIN32)
#include <winsock2.h> // for gethostname
#endif

DOS_Block dos;
DOS_InfoBlock dos_infoblock;
uint16_t countryNo = 0;
unsigned int result_errorcode = 0;

#define DOS_COPYBUFSIZE 0x10000
uint8_t dos_copybuf[DOS_COPYBUFSIZE];

void DOS_SetError(uint16_t code) {
	dos.errorcode=code;
}

typedef struct CountryInfo {
	COUNTRY country_number;
	uint8_t date_format;
	uint8_t date_separator;
	uint8_t time_format;
	uint8_t time_separator;
	uint8_t thousands_separator;
	uint8_t decimal_separator;
} CountryInfo;

static const CountryInfo& LookupCountryInfo(const uint16_t country_number) {

	static constexpr uint8_t DATE_MDY   = 0;
	static constexpr uint8_t DATE_DMY   = 1;
	static constexpr uint8_t DATE_YMD   = 2;

	static constexpr uint8_t TIME_12H   = 0;
	static constexpr uint8_t TIME_24H   = 1;

	static constexpr uint8_t SEP_SPACE  = 0x20; // ( )
	static constexpr uint8_t SEP_APOST  = 0x27; // (')
	static constexpr uint8_t SEP_COMMA  = 0x2c; // (,)
	static constexpr uint8_t SEP_DASH   = 0x2d; // (-)
	static constexpr uint8_t SEP_PERIOD = 0x2e; // (.)
	static constexpr uint8_t SEP_SLASH  = 0x2f; // (/)
	static constexpr uint8_t SEP_COLON  = 0x3a; // (:)

	// Values here reflect the current KDE/Linux system settings - they will probably not produce 100% same
	// result as old MS-DOS systems, but should at least provide reasonably consistent user experience with
	// certain host operating systems.
	static constexpr CountryInfo COUNTRY_INFO[]= {
		//                        | Date fmt | Date separ | Time fmt | Time separ | 1000 separ | Dec separ  |
	//	{ COUNTRY::None           , DATE_DMY , SEP_PERIOD , TIME_24H , SEP_COLON  , SEP_SPACE  , SEP_PERIOD }, // C
		{ COUNTRY::United_States  , DATE_MDY , SEP_SLASH  , TIME_12H , SEP_COLON  , SEP_COMMA  , SEP_PERIOD }, // en_US
		{ COUNTRY::Candian_French , DATE_YMD , SEP_DASH   , TIME_24H , SEP_COLON  , SEP_SPACE  , SEP_COMMA  }, // fr_CA
		{ COUNTRY::Latin_America  , DATE_DMY , SEP_SLASH  , TIME_24H , SEP_COLON  , SEP_COMMA  , SEP_PERIOD }, // es_419
		{ COUNTRY::Russia         , DATE_DMY , SEP_PERIOD , TIME_24H , SEP_COLON  , SEP_SPACE  , SEP_COMMA  }, // ru_RU
		{ COUNTRY::Greece         , DATE_DMY , SEP_SLASH  , TIME_12H , SEP_COLON  , SEP_PERIOD , SEP_COMMA  }, // el_GR
		{ COUNTRY::Netherlands    , DATE_DMY , SEP_DASH   , TIME_24H , SEP_COLON  , SEP_PERIOD , SEP_COMMA  }, // nl_NL
		{ COUNTRY::Belgium        , DATE_DMY , SEP_SLASH  , TIME_24H , SEP_COLON  , SEP_SPACE  , SEP_COMMA  }, // fr_BE
		{ COUNTRY::France         , DATE_DMY , SEP_SLASH  , TIME_24H , SEP_COLON  , SEP_SPACE  , SEP_COMMA  }, // fr_FR
		{ COUNTRY::Spain          , DATE_DMY , SEP_SLASH  , TIME_24H , SEP_COLON  , SEP_PERIOD , SEP_COMMA  }, // es_ES
		{ COUNTRY::Hungary        , DATE_YMD , SEP_PERIOD , TIME_24H , SEP_COLON  , SEP_SPACE  , SEP_COMMA  }, // hu_HU
		{ COUNTRY::Yugoslavia     , DATE_DMY , SEP_PERIOD , TIME_24H , SEP_COLON  , SEP_PERIOD , SEP_COMMA  }, // sr_RS/sr_ME/hr_HR/sk_SK/bs_BA/mk_MK
		{ COUNTRY::Italy          , DATE_DMY , SEP_SLASH  , TIME_24H , SEP_COLON  , SEP_PERIOD , SEP_COMMA  }, // it_IT
		{ COUNTRY::Romania        , DATE_DMY , SEP_PERIOD , TIME_24H , SEP_COLON  , SEP_PERIOD , SEP_COMMA  }, // ro_RO
		{ COUNTRY::Switzerland    , DATE_DMY , SEP_PERIOD , TIME_24H , SEP_COLON  , SEP_APOST  , SEP_PERIOD }, // ??_CH
		{ COUNTRY::Czech_Slovak   , DATE_DMY , SEP_PERIOD , TIME_24H , SEP_COLON  , SEP_SPACE  , SEP_COMMA  }, // cs_CZ
		{ COUNTRY::Austria        , DATE_DMY , SEP_PERIOD , TIME_24H , SEP_COLON  , SEP_SPACE  , SEP_COMMA  }, // de_AT
		{ COUNTRY::United_Kingdom , DATE_DMY , SEP_SLASH  , TIME_24H , SEP_COLON  , SEP_COMMA  , SEP_PERIOD }, // en_GB
		{ COUNTRY::Denmark        , DATE_DMY , SEP_PERIOD , TIME_24H , SEP_COLON  , SEP_PERIOD , SEP_COMMA  }, // da_DK
		{ COUNTRY::Sweden         , DATE_YMD , SEP_DASH   , TIME_24H , SEP_COLON  , SEP_SPACE  , SEP_COMMA  }, // sv_SE
		{ COUNTRY::Norway         , DATE_DMY , SEP_PERIOD , TIME_24H , SEP_COLON  , SEP_SPACE  , SEP_COMMA  }, // nn_NO
		{ COUNTRY::Poland         , DATE_DMY , SEP_PERIOD , TIME_24H , SEP_COLON  , SEP_SPACE  , SEP_COMMA  }, // pl_PL
		{ COUNTRY::Germany        , DATE_DMY , SEP_PERIOD , TIME_24H , SEP_COLON  , SEP_PERIOD , SEP_COMMA  }, // de_DE
		{ COUNTRY::Argentina      , DATE_DMY , SEP_SLASH  , TIME_24H , SEP_COLON  , SEP_PERIOD , SEP_COMMA  }, // es_AR
		{ COUNTRY::Brazil         , DATE_DMY , SEP_SLASH  , TIME_24H , SEP_COLON  , SEP_PERIOD , SEP_COMMA  }, // pt_BR
		//                        | Date fmt | Date separ | Time fmt | Time separ | 1000 separ | Dec separ  |
		{ COUNTRY::Malaysia       , DATE_DMY , SEP_SLASH  , TIME_12H , SEP_COLON  , SEP_COMMA  , SEP_PERIOD }, // ms_MY
		{ COUNTRY::Australia      , DATE_DMY , SEP_SLASH  , TIME_12H , SEP_COLON  , SEP_COMMA  , SEP_PERIOD }, // en_AU
		{ COUNTRY::Philippines    , DATE_DMY , SEP_SLASH  , TIME_12H , SEP_COLON  , SEP_COMMA  , SEP_PERIOD }, // fil_PH
		{ COUNTRY::Singapore      , DATE_DMY , SEP_SLASH  , TIME_12H , SEP_COLON  , SEP_COMMA  , SEP_PERIOD }, // ms_SG
		{ COUNTRY::Kazakhstan     , DATE_DMY , SEP_PERIOD , TIME_24H , SEP_COLON  , SEP_SPACE  , SEP_COMMA  }, // kk_KZ
		{ COUNTRY::Japan          , DATE_YMD , SEP_SLASH  , TIME_24H , SEP_COLON  , SEP_COMMA  , SEP_PERIOD }, // ja_JP
		{ COUNTRY::South_Korea    , DATE_YMD , SEP_PERIOD , TIME_24H , SEP_COLON  , SEP_COMMA  , SEP_PERIOD }, // ko_KR
		{ COUNTRY::Vietnam        , DATE_DMY , SEP_SLASH  , TIME_24H , SEP_COLON  , SEP_PERIOD , SEP_COMMA  }, // vi_VN
		{ COUNTRY::China          , DATE_YMD , SEP_SLASH  , TIME_24H , SEP_COLON  , SEP_COMMA  , SEP_PERIOD }, // zh_CN
		{ COUNTRY::Turkey         , DATE_DMY , SEP_PERIOD , TIME_24H , SEP_COLON  , SEP_PERIOD , SEP_COMMA  }, // tr_TR
		{ COUNTRY::India          , DATE_DMY , SEP_SLASH  , TIME_12H , SEP_COLON  , SEP_COMMA  , SEP_PERIOD }, // hi_IN
		{ COUNTRY::Niger          , DATE_DMY , SEP_SLASH  , TIME_24H , SEP_COLON  , SEP_SPACE  , SEP_COMMA  }, // fr_NE
		{ COUNTRY::Benin          , DATE_DMY , SEP_SLASH  , TIME_24H , SEP_COLON  , SEP_SPACE  , SEP_COMMA  }, // fr_BJ
		{ COUNTRY::Nigeria        , DATE_DMY , SEP_SLASH  , TIME_24H , SEP_COLON  , SEP_COMMA  , SEP_PERIOD }, // en_NG
		{ COUNTRY::Faeroe_Islands , DATE_DMY , SEP_PERIOD , TIME_24H , SEP_COLON  , SEP_PERIOD , SEP_COMMA  }, // fo_FO
		{ COUNTRY::Portugal       , DATE_DMY , SEP_SLASH  , TIME_24H , SEP_COLON  , SEP_SPACE  , SEP_COMMA  }, // pt_PT
		{ COUNTRY::Iceland        , DATE_DMY , SEP_PERIOD , TIME_24H , SEP_COLON  , SEP_PERIOD , SEP_COMMA  }, // is_IS
		{ COUNTRY::Albania        , DATE_DMY , SEP_PERIOD , TIME_12H , SEP_COLON  , SEP_SPACE  , SEP_COMMA  }, // sq_AL
		{ COUNTRY::Malta          , DATE_DMY , SEP_SLASH  , TIME_24H , SEP_COLON  , SEP_COMMA  , SEP_PERIOD }, // mt_MT
		{ COUNTRY::Finland        , DATE_DMY , SEP_PERIOD , TIME_24H , SEP_COLON  , SEP_SPACE  , SEP_COMMA  }, // fi_FI
		{ COUNTRY::Bulgaria       , DATE_DMY , SEP_PERIOD , TIME_24H , SEP_COLON  , SEP_SPACE  , SEP_COMMA  }, // bg_BG
		{ COUNTRY::Lithuania      , DATE_YMD , SEP_DASH   , TIME_24H , SEP_COLON  , SEP_SPACE  , SEP_COMMA  }, // lt_LT
		{ COUNTRY::Latvia         , DATE_DMY , SEP_PERIOD , TIME_24H , SEP_COLON  , SEP_SPACE  , SEP_COMMA  }, // lv_LV
		{ COUNTRY::Estonia        , DATE_DMY , SEP_PERIOD , TIME_24H , SEP_COLON  , SEP_SPACE  , SEP_COMMA  }, // et_EE
		{ COUNTRY::Armenia        , DATE_DMY , SEP_PERIOD , TIME_24H , SEP_COLON  , SEP_SPACE  , SEP_COMMA  }, // hy_AM
		//                        | Date fmt | Date separ | Time fmt | Time separ | 1000 separ | Dec separ  |
		{ COUNTRY::Belarus        , DATE_DMY , SEP_PERIOD , TIME_24H , SEP_COLON  , SEP_SPACE  , SEP_COMMA  }, // be_BY
		{ COUNTRY::Ukraine        , DATE_DMY , SEP_PERIOD , TIME_24H , SEP_COLON  , SEP_SPACE  , SEP_COMMA  }, // uk_UA
		{ COUNTRY::Serbia         , DATE_DMY , SEP_PERIOD , TIME_24H , SEP_COLON  , SEP_PERIOD , SEP_COMMA  }, // sr_RS
		{ COUNTRY::Montenegro     , DATE_DMY , SEP_PERIOD , TIME_24H , SEP_COLON  , SEP_PERIOD , SEP_COMMA  }, // sr_ME
		{ COUNTRY::Croatia        , DATE_DMY , SEP_PERIOD , TIME_24H , SEP_COLON  , SEP_PERIOD , SEP_COMMA  }, // hr_HR
		{ COUNTRY::Slovenia       , DATE_DMY , SEP_PERIOD , TIME_24H , SEP_COLON  , SEP_SPACE  , SEP_COMMA  }, // sk_SK
		{ COUNTRY::Bosnia         , DATE_DMY , SEP_PERIOD , TIME_24H , SEP_COLON  , SEP_PERIOD , SEP_COMMA  }, // bs_BA
		{ COUNTRY::Macedonia      , DATE_DMY , SEP_PERIOD , TIME_24H , SEP_COLON  , SEP_PERIOD , SEP_COMMA  }, // mk_MK
		{ COUNTRY::Taiwan         , DATE_YMD , SEP_SLASH  , TIME_24H , SEP_COLON  , SEP_COMMA  , SEP_PERIOD }, // zh_TW
		{ COUNTRY::Arabic         , DATE_DMY , SEP_PERIOD , TIME_12H , SEP_COLON  , SEP_PERIOD , SEP_COMMA  }, // ar_??
		{ COUNTRY::Israel         , DATE_DMY , SEP_PERIOD , TIME_24H , SEP_COLON  , SEP_COMMA  , SEP_PERIOD }, // he_IL
		{ COUNTRY::Mongolia       , DATE_YMD , SEP_PERIOD , TIME_24H , SEP_COLON  , SEP_COMMA  , SEP_PERIOD }, // mn_MN
		{ COUNTRY::Tadjikistan    , DATE_DMY , SEP_SLASH  , TIME_24H , SEP_COLON  , SEP_SPACE  , SEP_COMMA  }, // tg_TJ
		{ COUNTRY::Turkmenistan   , DATE_DMY , SEP_PERIOD , TIME_24H , SEP_COLON  , SEP_SPACE  , SEP_COMMA  }, // tk_TM
		{ COUNTRY::Azerbaijan     , DATE_DMY , SEP_PERIOD , TIME_24H , SEP_COLON  , SEP_PERIOD , SEP_COMMA  }, // az_AZ
		{ COUNTRY::Georgia        , DATE_DMY , SEP_PERIOD , TIME_24H , SEP_COLON  , SEP_SPACE  , SEP_COMMA  }, // ka_GE
		{ COUNTRY::Kyrgyzstan     , DATE_DMY , SEP_SLASH  , TIME_24H , SEP_COLON  , SEP_SPACE  , SEP_COMMA  }, // ky_KG
		{ COUNTRY::Uzbekistan     , DATE_DMY , SEP_SLASH  , TIME_24H , SEP_COLON  , SEP_SPACE  , SEP_COMMA  }, // uz_UZ
		//                        | Date fmt | Date separ | Time fmt | Time separ | 1000 separ | Dec separ  |
	};

	for (const auto& country : COUNTRY_INFO) {
		if (country.country_number == country_number)
			return country;
	}
	return COUNTRY_INFO[0];
}

void DOS_SetCountry(uint16_t country_number)
{
	if (dos.tables.country == NULL)
		return;

	const auto country_info = LookupCountryInfo(country_number);

	dos.tables.country[DOS_DATE_FORMAT_OFS]         = country_info.date_format;
	dos.tables.country[DOS_DATE_SEPARATOR_OFS]      = country_info.date_separator;
	dos.tables.country[DOS_TIME_FORMAT_OFS]         = country_info.time_format;
	dos.tables.country[DOS_TIME_SEPARATOR_OFS]      = country_info.time_separator;
	dos.tables.country[DOS_THOUSANDS_SEPARATOR_OFS] = country_info.thousands_separator;
	dos.tables.country[DOS_DECIMAL_SEPARATOR_OFS]   = country_info.decimal_separator;
}

static void DOS_AddDays(Bitu days)
{
	dos.date.day += days;
	uint8_t monthlimit = DOS_DATE_months[dos.date.month];

	if(dos.date.day > monthlimit) {
		if((dos.date.year %4 == 0) && (dos.date.month==2)) {
			// leap year
			if(dos.date.day > 29) {
				dos.date.month++;
				dos.date.day -= 29;
			}
		} else {
			//not leap year
			dos.date.month++;
			dos.date.day -= monthlimit;
		}
		if(dos.date.month > 12) {
			// year over
			dos.date.month = 1;
			dos.date.year++;
		}
	}
}

const std::array<const char *, 18> FILE_EGA_CPX = {
	"EGA.CPX", "EGA2.CPX", "EGA3.CPX", "EGA4.CPX", "EGA5.CPX",
	"EGA6.CPX", "EGA7.CPX", "EGA8.CPX", "EGA9.CPX", "EGA10.CPX",
	"EGA11.CPX", "EGA12.CPX", "EGA13.CPX", "EGA14.CPX",
	"EGA15.CPX", "EGA16.CPX", "EGA17.CPX", "EGA18.CPX",
};

const std::array<const char *, 4> FILE_KEYBOARD_SYS = {
	"KEYBOARD.SYS", "KEYBRD2.SYS", "KEYBRD3.SYS", "KEYBRD4.SYS",
};

std::vector<std::vector<uint8_t>> BLOB_EGA_CPX;
std::vector<std::vector<uint8_t>> BLOB_KEYBOARD_SYS;

static void DOS_LoadResources() {
	const auto mandatory = ResourceImportance::Mandatory;

	BLOB_EGA_CPX.resize(FILE_EGA_CPX.size());
	for (size_t i = 0; i < FILE_EGA_CPX.size(); i++)
		BLOB_EGA_CPX[i] = LoadResource("freedos-cpi", FILE_EGA_CPX[i],
			                           mandatory);

	BLOB_KEYBOARD_SYS.resize(FILE_KEYBOARD_SYS.size());
	for (size_t i = 0; i < FILE_KEYBOARD_SYS.size(); i++)
		BLOB_KEYBOARD_SYS[i] = LoadResource("freedos-keyboard", FILE_KEYBOARD_SYS[i],
			                                mandatory);
}

static uint16_t DOS_GetAmount(void) {
	uint16_t amount = reg_cx;
	if (amount > 0xfff1) {
		uint16_t overflow = (amount & 0xf) + (reg_dx & 0xf);
		if (overflow > 0x10) {
			amount -= (overflow & 0xf);
			LOG(LOG_DOSMISC,LOG_WARN)("DOS:0x%X:Amount reduced from %X to %X",reg_ah,reg_cx,amount);
		}
	}
	return amount;
}

#define DATA_TRANSFERS_TAKE_CYCLES 1
#ifdef DATA_TRANSFERS_TAKE_CYCLES

#ifndef DOSBOX_CPU_H
#include "cpu.h"
#endif
static inline void modify_cycles(Bits value) {
	if((4*value+5) < CPU_Cycles) {
		CPU_Cycles -= 4*value;
		CPU_IODelayRemoved += 4*value;
	} else {
		CPU_IODelayRemoved += CPU_Cycles/*-5*/; //don't want to mess with negative
		CPU_Cycles = 5;
	}
}
#else
static inline void modify_cycles(Bits /* value */) {
	return;
}
#endif
#define DOS_OVERHEAD 1
#ifdef DOS_OVERHEAD
#ifndef DOSBOX_CPU_H
#include "cpu.h"
#endif

static inline void overhead() {
	reg_ip += 2;
}
#else
static inline void overhead() {
	return;
}
#endif

#define DOSNAMEBUF 256
static Bitu DOS_21Handler(void) {
	if (((reg_ah != 0x50) && (reg_ah != 0x51) && (reg_ah != 0x62) && (reg_ah != 0x64)) && (reg_ah<0x6c)) {
		DOS_PSP psp(dos.psp());
		psp.SetStack(RealMake(SegValue(ss),reg_sp-18));
	}

	char name1[DOSNAMEBUF+2+DOS_NAMELENGTH_ASCII];
	char name2[DOSNAMEBUF+2+DOS_NAMELENGTH_ASCII];
	
	static Bitu time_start = 0; //For emulating temporary time changes.

	switch (reg_ah) {
	case 0x00:		/* Terminate Program */
		DOS_Terminate(mem_readw(SegPhys(ss)+reg_sp+2),false,0);
		break;
	case 0x01:		/* Read character from STDIN, with echo */
		{	
			uint8_t c;uint16_t n=1;
			dos.echo=true;
			DOS_ReadFile(STDIN,&c,&n);
			reg_al=c;
			dos.echo=false;
		}
		break;
	case 0x02:		/* Write character to STDOUT */
		{
			uint8_t c=reg_dl;uint16_t n=1;
			DOS_WriteFile(STDOUT,&c,&n);
			//Not in the official specs, but happens nonetheless. (last written character)
			reg_al=(c==9)?0x20:c; //strangely, tab conversion to spaces is reflected here
		}
		break;
	case 0x03:		/* Read character from STDAUX */
		{
			uint16_t port = real_readw(0x40,0);
			if(port!=0 && serialports[0]) {
				uint8_t status;
				// RTS/DTR on
				IO_WriteB(port+4,0x3);
				serialports[0]->Getchar(&reg_al, &status, true, 0xFFFFFFFF);
			}
		}
		break;
	case 0x04:		/* Write Character to STDAUX */
		{
			uint16_t port = real_readw(0x40,0);
			if(port!=0 && serialports[0]) {
				// RTS/DTR on
				IO_WriteB(port+4,0x3);
				serialports[0]->Putchar(reg_dl,true,true, 0xFFFFFFFF);
				// RTS off
				IO_WriteB(port+4,0x1);
			}
		}
		break;
	case 0x05:		/* Write Character to PRINTER */
		E_Exit("DOS:Unhandled call %02X",reg_ah);
		break;
	case 0x06:		/* Direct Console Output / Input */
		switch (reg_dl) {
		case 0xFF:	/* Input */
			{	
				//Simulate DOS overhead for timing sensitive games
				//MM1
				overhead();
				//TODO Make this better according to standards
				if (!DOS_GetSTDINStatus()) {
					reg_al=0;
					CALLBACK_SZF(true);
					break;
				}
				uint8_t c;uint16_t n=1;
				DOS_ReadFile(STDIN,&c,&n);
				reg_al=c;
				CALLBACK_SZF(false);
				break;
			}
		default:
			{
				uint8_t c = reg_dl;uint16_t n = 1;
				dos.direct_output=true;
				DOS_WriteFile(STDOUT,&c,&n);
				dos.direct_output=false;
				reg_al=c;
			}
			break;
		};
		break;
	case 0x07:		/* Character Input, without echo */
		{
				uint8_t c;uint16_t n=1;
				DOS_ReadFile (STDIN,&c,&n);
				reg_al=c;
				break;
		};
	case 0x08:		/* Direct Character Input, without echo (checks for breaks officially :)*/
		{
				uint8_t c;uint16_t n=1;
				DOS_ReadFile (STDIN,&c,&n);
				reg_al=c;
				break;
		};
	case 0x09:		/* Write string to STDOUT */
		{	
			uint8_t c;uint16_t n=1;
			PhysPt buf=SegPhys(ds)+reg_dx;
			while ((c=mem_readb(buf++))!='$') {
				DOS_WriteFile(STDOUT,&c,&n);
			}
			reg_al=c;
		}
		break;
	case 0x0a:		/* Buffered Input */
		{
			//TODO ADD Break checkin in STDIN but can't care that much for it
			PhysPt data=SegPhys(ds)+reg_dx;
			uint8_t free=mem_readb(data);
			uint8_t read=0;uint8_t c;uint16_t n=1;
			if (!free) break;
			free--;
			for(;;) {
				DOS_ReadFile(STDIN,&c,&n);
				if (n == 0)				// End of file
					E_Exit("DOS:0x0a:Redirected input reached EOF");
				if (c == 10)			// Line feed
					continue;
				if (c == 8) {			// Backspace
					if (read) {	//Something to backspace.
						// STDOUT treats backspace as non-destructive.
						         DOS_WriteFile(STDOUT,&c,&n);
						c = ' '; DOS_WriteFile(STDOUT,&c,&n);
						c = 8;   DOS_WriteFile(STDOUT,&c,&n);
						--read;
					}
					continue;
				}
				if (read == free && c != 13) {		// Keyboard buffer full
					uint8_t bell = 7;
					DOS_WriteFile(STDOUT, &bell, &n);
					continue;
				}
				DOS_WriteFile(STDOUT,&c,&n);
				mem_writeb(data+read+2,c);
				if (c==13) 
					break;
				read++;
			};
			mem_writeb(data+1,read);
			break;
		};
	case 0x0b:		/* Get STDIN Status */
		if (!DOS_GetSTDINStatus()) {reg_al=0x00;}
		else {reg_al=0xFF;}
		//Simulate some overhead for timing issues
		//Tankwar menu (needs maybe even more)
		overhead();
		break;
	case 0x0c:		/* Flush Buffer and read STDIN call */
		{
			/* flush buffer if STDIN is CON */
			uint8_t handle=RealHandle(STDIN);
			if (handle!=0xFF && Files[handle] && Files[handle]->IsName("CON")) {
				uint8_t c;uint16_t n;
				while (DOS_GetSTDINStatus()) {
					n=1;	DOS_ReadFile(STDIN,&c,&n);
				}
			}
			switch (reg_al) {
			case 0x1:
			case 0x6:
			case 0x7:
			case 0x8:
			case 0xa:
				{ 
					uint8_t oldah=reg_ah;
					reg_ah=reg_al;
					DOS_21Handler();
					reg_ah=oldah;
				}
				break;
			default:
//				LOG_ERROR("DOS:0C:Illegal Flush STDIN Buffer call %d",reg_al);
				reg_al=0;
				break;
			}
		}
		break;
//TODO Find out the values for when reg_al!=0
//TODO Hope this doesn't do anything special
	case 0x0d:		/* Disk Reset */
//Sure let's reset a virtual disk
		break;	
	case 0x0e:		/* Select Default Drive */
		DOS_SetDefaultDrive(reg_dl);
		reg_al=DOS_DRIVES;
		break;
	case 0x0f:		/* Open File using FCB */
		if(DOS_FCBOpen(SegValue(ds),reg_dx)){
			reg_al=0;
		}else{
			reg_al=0xff;
		}
		LOG(LOG_FCB,LOG_NORMAL)("DOS:0x0f FCB-fileopen used, result:al=%d",reg_al);
		break;
	case 0x10:		/* Close File using FCB */
		if(DOS_FCBClose(SegValue(ds),reg_dx)){
			reg_al=0;
		}else{
			reg_al=0xff;
		}
		LOG(LOG_FCB,LOG_NORMAL)("DOS:0x10 FCB-fileclose used, result:al=%d",reg_al);
		break;
	case 0x11:		/* Find First Matching File using FCB */
		if(DOS_FCBFindFirst(SegValue(ds),reg_dx)) reg_al = 0x00;
		else reg_al = 0xFF;
		LOG(LOG_FCB,LOG_NORMAL)("DOS:0x11 FCB-FindFirst used, result:al=%d",reg_al);
		break;
	case 0x12:		/* Find Next Matching File using FCB */
		if(DOS_FCBFindNext(SegValue(ds),reg_dx)) reg_al = 0x00;
		else reg_al = 0xFF;
		LOG(LOG_FCB,LOG_NORMAL)("DOS:0x12 FCB-FindNext used, result:al=%d",reg_al);
		break;
	case 0x13:		/* Delete File using FCB */
		if (DOS_FCBDeleteFile(SegValue(ds),reg_dx)) reg_al = 0x00;
		else reg_al = 0xFF;
		LOG(LOG_FCB,LOG_NORMAL)("DOS:0x16 FCB-Delete used, result:al=%d",reg_al);
		break;
	case 0x14:		/* Sequential read from FCB */
		reg_al = DOS_FCBRead(SegValue(ds),reg_dx,0);
		LOG(LOG_FCB,LOG_NORMAL)("DOS:0x14 FCB-Read used, result:al=%d",reg_al);
		break;
	case 0x15:		/* Sequential write to FCB */
		reg_al=DOS_FCBWrite(SegValue(ds),reg_dx,0);
		LOG(LOG_FCB,LOG_NORMAL)("DOS:0x15 FCB-Write used, result:al=%d",reg_al);
		break;
	case 0x16:		/* Create or truncate file using FCB */
		if (DOS_FCBCreate(SegValue(ds),reg_dx)) reg_al = 0x00;
		else reg_al = 0xFF;
		LOG(LOG_FCB,LOG_NORMAL)("DOS:0x16 FCB-Create used, result:al=%d",reg_al);
		break;
	case 0x17:		/* Rename file using FCB */		
		if (DOS_FCBRenameFile(SegValue(ds),reg_dx)) reg_al = 0x00;
		else reg_al = 0xFF;
		break;
	case 0x1b:		/* Get allocation info for default drive */	
		if (!DOS_GetAllocationInfo(0,&reg_cx,&reg_al,&reg_dx)) reg_al=0xff;
		break;
	case 0x1c:		/* Get allocation info for specific drive */
		if (!DOS_GetAllocationInfo(reg_dl,&reg_cx,&reg_al,&reg_dx)) reg_al=0xff;
		break;
	case 0x21:		/* Read random record from FCB */
		{
			uint16_t toread=1;
			reg_al = DOS_FCBRandomRead(SegValue(ds),reg_dx,&toread,true);
		}
		LOG(LOG_FCB,LOG_NORMAL)("DOS:0x21 FCB-Random read used, result:al=%d",reg_al);
		break;
	case 0x22:		/* Write random record to FCB */
		{
			uint16_t towrite=1;
			reg_al=DOS_FCBRandomWrite(SegValue(ds),reg_dx,&towrite,true);
		}
		LOG(LOG_FCB,LOG_NORMAL)("DOS:0x22 FCB-Random write used, result:al=%d",reg_al);
		break;
	case 0x23:		/* Get file size for FCB */
		if (DOS_FCBGetFileSize(SegValue(ds),reg_dx)) reg_al = 0x00;
		else reg_al = 0xFF;
		break;
	case 0x24:		/* Set Random Record number for FCB */
		DOS_FCBSetRandomRecord(SegValue(ds),reg_dx);
		break;
	case 0x27:		/* Random block read from FCB */
		reg_al = DOS_FCBRandomRead(SegValue(ds),reg_dx,&reg_cx,false);
		LOG(LOG_FCB,LOG_NORMAL)("DOS:0x27 FCB-Random(block) read used, result:al=%d",reg_al);
		break;
	case 0x28:		/* Random Block write to FCB */
		reg_al=DOS_FCBRandomWrite(SegValue(ds),reg_dx,&reg_cx,false);
		LOG(LOG_FCB,LOG_NORMAL)("DOS:0x28 FCB-Random(block) write used, result:al=%d",reg_al);
		break;
	case 0x29:		/* Parse filename into FCB */
		{   
			uint8_t difference;
			char string[1024];
			MEM_StrCopy(SegPhys(ds)+reg_si,string,1023); // 1024 toasts the stack
			reg_al=FCB_Parsename(SegValue(es),reg_di,reg_al ,string, &difference);
			reg_si+=difference;
		}
		LOG(LOG_FCB,LOG_NORMAL)("DOS:29:FCB Parse Filename, result:al=%d",reg_al);
		break;
	case 0x19:		/* Get current default drive */
		reg_al=DOS_GetDefaultDrive();
		break;
	case 0x1a:		/* Set Disk Transfer Area Address */
		dos.dta(RealMakeSeg(ds,reg_dx));
		break;
	case 0x25:		/* Set Interrupt Vector */
		RealSetVec(reg_al,RealMakeSeg(ds,reg_dx));
		break;
	case 0x26:		/* Create new PSP */
		DOS_NewPSP(reg_dx,DOS_PSP(dos.psp()).GetSize());
		reg_al=0xf0;	/* al destroyed */		
		break;
	case 0x2a:		/* Get System Date */
		{
			reg_ax=0; // get time
			CALLBACK_RunRealInt(0x1a);
			if(reg_al) DOS_AddDays(reg_al);
			int a = (14 - dos.date.month)/12;
			int y = dos.date.year - a;
			int m = dos.date.month + 12*a - 2;
			reg_al=(dos.date.day+y+(y/4)-(y/100)+(y/400)+(31*m)/12) % 7;
			reg_cx=dos.date.year;
			reg_dh=dos.date.month;
			reg_dl=dos.date.day;
		}
		break;
	case 0x2b:		/* Set System Date */
		if (!is_date_valid(reg_cx, reg_dh, reg_dl)) {
			reg_al = 0xff;
			break;
		}
		dos.date.year=reg_cx;
		dos.date.month=reg_dh;
		dos.date.day=reg_dl;
		reg_al=0;
		break;
	case 0x2c: {	/* Get System Time */
		reg_ax=0; // get time
		CALLBACK_RunRealInt(0x1a);
		if(reg_al) DOS_AddDays(reg_al);
		reg_ah=0x2c;

		Bitu ticks=((Bitu)reg_cx<<16)|reg_dx;
		if(time_start<=ticks) ticks-=time_start;
		Bitu time=(Bitu)((100.0/((double)PIT_TICK_RATE/65536.0)) * (double)ticks);

		reg_dl=(uint8_t)((Bitu)time % 100); // 1/100 seconds
		time/=100;
		reg_dh=(uint8_t)((Bitu)time % 60); // seconds
		time/=60;
		reg_cl=(uint8_t)((Bitu)time % 60); // minutes
		time/=60;
		reg_ch=(uint8_t)((Bitu)time % 24); // hours

		//Simulate DOS overhead for timing-sensitive games
        //Robomaze 2
		overhead();
		break;
	}
	case 0x2d:		/* Set System Time */
		if (!is_time_valid(reg_ch, reg_cl, reg_dh) || reg_dl > 99)
			reg_al = 0xff;
		else { //Allow time to be set to zero. Restore the orginal time for all other parameters. (QuickBasic)
			if (reg_cx == 0 && reg_dx == 0) {time_start = mem_readd(BIOS_TIMER);LOG_MSG("Warning: game messes with DOS time!");}
			else time_start = 0;
			// Original IBM PC used ~1.19MHz crystal for timer,
			// because at 1.19MHz, 2^16 ticks is ~1 hour, making it
			// easy to count hours and days. More precisely:
			//
			// clock updates at 1193180/65536 ticks per second.
			// ticks per second ??? 18.2
			// ticks per hour   ??? 65543
			// ticks per day    ??? 1573040
			constexpr uint64_t ticks_per_day = 1573040;
			const auto seconds = reg_ch * 3600 + reg_cl * 60 + reg_dh;
			const auto ticks = ticks_per_day * seconds / (24 * 3600);
			mem_writed(BIOS_TIMER, check_cast<uint32_t>(ticks));
			reg_al = 0;
		}
		break;
	case 0x2e:		/* Set Verify flag */
		dos.verify=(reg_al==1);
		break;
	case 0x2f:		/* Get Disk Transfer Area */
		SegSet16(es,RealSeg(dos.dta()));
		reg_bx=RealOff(dos.dta());
		break;
	case 0x30:		/* Get DOS Version */
		if (reg_al==0) reg_bh=0xFF;		/* Fake Microsoft DOS */
		if (reg_al==1) reg_bh=0x10;		/* DOS is in HMA */
		reg_al=dos.version.major;
		reg_ah=dos.version.minor;
		/* Serialnumber */
		reg_bl=0x00;
		reg_cx=0x0000;
		break;
	case 0x31:		/* Terminate and stay resident */
		// Important: This service does not set the carry flag!
		DOS_ResizeMemory(dos.psp(),&reg_dx);
		DOS_Terminate(dos.psp(),true,reg_al);
		break;
	case 0x1f: /* Get drive parameter block for default drive */
	case 0x32: /* Get drive parameter block for specific drive */
		{	/* Officially a dpb should be returned as well. The disk detection part is implemented */
			uint8_t drive=reg_dl;
			if (!drive || reg_ah==0x1f) drive = DOS_GetDefaultDrive();
			else drive--;
			if (drive < DOS_DRIVES && Drives[drive] && !Drives[drive]->isRemovable()) {
				reg_al = 0x00;
				SegSet16(ds,dos.tables.dpb);
				reg_bx = drive*9;
				LOG(LOG_DOSMISC,LOG_ERROR)("Get drive parameter block.");
			} else {
				reg_al=0xff;
			}
		}
		break;
	case 0x33:		/* Extended Break Checking */
		switch (reg_al) {
			case 0:reg_dl=dos.breakcheck;break;			/* Get the breakcheck flag */
			case 1:dos.breakcheck=(reg_dl>0);break;		/* Set the breakcheck flag */
			case 2:{bool old=dos.breakcheck;dos.breakcheck=(reg_dl>0);reg_dl=old;}break;
			case 3: /* Get cpsw */
				/* Fallthrough */
			case 4: /* Set cpsw */
				LOG(LOG_DOSMISC,LOG_ERROR)("Someone playing with cpsw %x",reg_ax);
				break;
			case 5:reg_dl=3;break;//TODO should be z						/* Always boot from c: :) */
			case 6:											/* Get true version number */
				reg_bl=dos.version.major;
				reg_bh=dos.version.minor;
				reg_dl=dos.version.revision;
				reg_dh=0x10;								/* Dos in HMA */
				break;
			default:
				LOG(LOG_DOSMISC,LOG_ERROR)("Weird 0x33 call %2X",reg_al);
				reg_al =0xff;
				break;
		}
		break;
	case 0x34:		/* Get INDos Flag */
		SegSet16(es,DOS_SDA_SEG);
		reg_bx=DOS_SDA_OFS + 0x01;
		break;
	case 0x35:		/* Get interrupt vector */
		reg_bx=real_readw(0,((uint16_t)reg_al)*4);
		SegSet16(es,real_readw(0,((uint16_t)reg_al)*4+2));
		break;
	case 0x36:		/* Get Free Disk Space */
		{
			uint16_t bytes,clusters,free;
			uint8_t sectors;
			if (DOS_GetFreeDiskSpace(reg_dl,&bytes,&sectors,&clusters,&free)) {
				reg_ax=sectors;
				reg_bx=free;
				reg_cx=bytes;
				reg_dx=clusters;
			} else {
				uint8_t drive=reg_dl;
				if (drive==0) drive=DOS_GetDefaultDrive();
				else drive--;
				if (drive<2) {
					// floppy drive, non-present drivesdisks issue floppy check through int24
					// (critical error handler); needed for Mixed up Mother Goose (hook)
//					CALLBACK_RunRealInt(0x24);
				}
				reg_ax=0xffff;	// invalid drive specified
			}
		}
		break;
	case 0x37:		/* Get/Set Switch char Get/Set Availdev thing */
//TODO	Give errors for these functions to see if anyone actually uses this shit-
		switch (reg_al) {
		case 0:
			 reg_al=0;reg_dl=0x2f;break;  /* always return '/' like dos 5.0+ */
		case 1:
			 reg_al=0;break;
		case 2:
			 reg_al=0;reg_dl=0x2f;break;
		case 3:
			 reg_al=0;break;
		};
		LOG(LOG_MISC,LOG_ERROR)("DOS:0x37:Call for not supported switchchar");
		break;
	case 0x38:                 /* Set Country Code */
		if (reg_al == 0) { /* Get country specific information */
			PhysPt dest = SegPhys(ds) + reg_dx;
			MEM_BlockWrite(dest, dos.tables.country, 0x18);
			reg_ax = reg_bx = 0x01;
			CALLBACK_SCF(false);
		} else { /* Set country code */
			countryNo = reg_al == 0xff ? reg_bx : reg_al;
			DOS_SetCountry(countryNo);
			reg_ax = 0;
			CALLBACK_SCF(false);
		}
		break;
	case 0x39:		/* MKDIR Create directory */
		MEM_StrCopy(SegPhys(ds)+reg_dx,name1,DOSNAMEBUF);
		if (DOS_MakeDir(name1)) {
			reg_ax=0x05;	/* ax destroyed */
			CALLBACK_SCF(false);
		} else {
			reg_ax=dos.errorcode;
			CALLBACK_SCF(true);
		}
		break;
	case 0x3a:		/* RMDIR Remove directory */
		MEM_StrCopy(SegPhys(ds)+reg_dx,name1,DOSNAMEBUF);
		if  (DOS_RemoveDir(name1)) {
			reg_ax=0x05;	/* ax destroyed */
			CALLBACK_SCF(false);
		} else {
			reg_ax=dos.errorcode;
			CALLBACK_SCF(true);
			LOG(LOG_MISC,LOG_NORMAL)("Remove dir failed on %s with error %X",name1,dos.errorcode);
		}
		break;
	case 0x3b:		/* CHDIR Set current directory */
		MEM_StrCopy(SegPhys(ds)+reg_dx,name1,DOSNAMEBUF);
		if  (DOS_ChangeDir(name1)) {
			reg_ax=0x00;	/* ax destroyed */
			CALLBACK_SCF(false);
		} else {
			reg_ax=dos.errorcode;
			CALLBACK_SCF(true);
		}
		break;
	case 0x3c:		/* CREATE Create of truncate file */
		MEM_StrCopy(SegPhys(ds)+reg_dx,name1,DOSNAMEBUF);
		if (DOS_CreateFile(name1,reg_cx,&reg_ax)) {
			CALLBACK_SCF(false);
		} else {
			reg_ax=dos.errorcode;
			CALLBACK_SCF(true);
		}
		break;
	case 0x3d:		/* OPEN Open existing file */
		MEM_StrCopy(SegPhys(ds)+reg_dx,name1,DOSNAMEBUF);
		if (DOS_OpenFile(name1,reg_al,&reg_ax)) {
			CALLBACK_SCF(false);
		} else {
			reg_ax=dos.errorcode;
			CALLBACK_SCF(true);
		}
		break;
	case 0x3e:		/* CLOSE Close file */
		if (DOS_CloseFile(reg_bx,false,&reg_al)) {
			/* al destroyed with pre-close refcount from sft */
			CALLBACK_SCF(false);
		} else {
			reg_ax=dos.errorcode;
			CALLBACK_SCF(true);
		}
		break;
	case 0x3f:		/* READ Read from file or device */
		{ 
			uint16_t toread=DOS_GetAmount();
			dos.echo=true;
			if (DOS_ReadFile(reg_bx,dos_copybuf,&toread)) {
				MEM_BlockWrite(SegPhys(ds)+reg_dx,dos_copybuf,toread);
				reg_ax=toread;
				CALLBACK_SCF(false);
			} else {
				reg_ax=dos.errorcode;
				CALLBACK_SCF(true);
			}
			modify_cycles(reg_ax);
			dos.echo=false;
			break;
		}
	case 0x40:					/* WRITE Write to file or device */
		{
			uint16_t towrite=DOS_GetAmount();
			MEM_BlockRead(SegPhys(ds)+reg_dx,dos_copybuf,towrite);
			if (DOS_WriteFile(reg_bx,dos_copybuf,&towrite)) {
				reg_ax=towrite;
	   			CALLBACK_SCF(false);
			} else {
				reg_ax=dos.errorcode;
				CALLBACK_SCF(true);
			}
			modify_cycles(reg_ax);
			break;
		};
	case 0x41:					/* UNLINK Delete file */
		MEM_StrCopy(SegPhys(ds)+reg_dx,name1,DOSNAMEBUF);
		if (DOS_UnlinkFile(name1)) {
			CALLBACK_SCF(false);
		} else {
			reg_ax=dos.errorcode;
			CALLBACK_SCF(true);
		}
		break;
	case 0x42:					/* LSEEK Set current file position */
		{
			uint32_t pos=(reg_cx<<16) + reg_dx;
			if (DOS_SeekFile(reg_bx,&pos,reg_al)) {
				reg_dx=(uint16_t)(pos >> 16);
				reg_ax=(uint16_t)(pos & 0xFFFF);
				CALLBACK_SCF(false);
			} else {
				reg_ax=dos.errorcode;
				CALLBACK_SCF(true);
			}
			break;
		}
	case 0x43:					/* Get/Set file attributes */
		MEM_StrCopy(SegPhys(ds)+reg_dx,name1,DOSNAMEBUF);
		switch (reg_al) {
		case 0x00:				/* Get */
			{
				uint16_t attr_val=reg_cx;
				if (DOS_GetFileAttr(name1,&attr_val)) {
					reg_cx=attr_val;
					reg_ax=attr_val; /* Undocumented */   
					CALLBACK_SCF(false);
				} else {
					CALLBACK_SCF(true);
					reg_ax=dos.errorcode;
				}
				break;
			};
		case 0x01:				/* Set */
			if (DOS_SetFileAttr(name1,reg_cx)) {
				reg_ax=0x202;	/* ax destroyed */
				CALLBACK_SCF(false);
			} else {
				CALLBACK_SCF(true);
				reg_ax=dos.errorcode;
			}
			break;
		default:
			LOG(LOG_MISC,LOG_ERROR)("DOS:0x43:Illegal subfunction %2X",reg_al);
			reg_ax=1;
			CALLBACK_SCF(true);
			break;
		}
		break;
	case 0x44:					/* IOCTL Functions */
		if (DOS_IOCTL()) {
			CALLBACK_SCF(false);
		} else {
			reg_ax=dos.errorcode;
			CALLBACK_SCF(true);
		}
		break;
	case 0x45:					/* DUP Duplicate file handle */
		if (DOS_DuplicateEntry(reg_bx,&reg_ax)) {
			CALLBACK_SCF(false);
		} else {
			reg_ax=dos.errorcode;
			CALLBACK_SCF(true);
		}
		break;
	case 0x46:					/* DUP2,FORCEDUP Force duplicate file handle */
		if (DOS_ForceDuplicateEntry(reg_bx,reg_cx)) {
			reg_ax=reg_cx; //Not all sources agree on it.
			CALLBACK_SCF(false);
		} else {
			reg_ax=dos.errorcode;
			CALLBACK_SCF(true);
		}
		break;
	case 0x47:					/* CWD Get current directory */
		if (DOS_GetCurrentDir(reg_dl,name1)) {
			MEM_BlockWrite(SegPhys(ds)+reg_si,name1,(Bitu)(safe_strlen(name1)+1));	
			reg_ax=0x0100;
			CALLBACK_SCF(false);
		} else {
			reg_ax=dos.errorcode;
			CALLBACK_SCF(true);
		}
		break;
	case 0x48:					/* Allocate memory */
		{
			uint16_t size=reg_bx;uint16_t seg;
			if (DOS_AllocateMemory(&seg,&size)) {
				reg_ax=seg;
				CALLBACK_SCF(false);
			} else {
				reg_ax=dos.errorcode;
				reg_bx=size;
				CALLBACK_SCF(true);
			}
			break;
		}
	case 0x49:					/* Free memory */
		if (DOS_FreeMemory(SegValue(es))) {
			CALLBACK_SCF(false);
		} else {            
			reg_ax=dos.errorcode;
			CALLBACK_SCF(true);
		}
		break;
	case 0x4a:					/* Resize memory block */
		{
			uint16_t size=reg_bx;
			if (DOS_ResizeMemory(SegValue(es),&size)) {
				reg_ax=SegValue(es);
				CALLBACK_SCF(false);
			} else {            
				reg_ax=dos.errorcode;
				reg_bx=size;
				CALLBACK_SCF(true);
			}
			break;
		}
	case 0x4b:					/* EXEC Load and/or execute program */
		{
			result_errorcode = 0;
			MEM_StrCopy(SegPhys(ds)+reg_dx,name1,DOSNAMEBUF);
			LOG(LOG_EXEC,LOG_ERROR)("Execute %s %d",name1,reg_al);
			if (!DOS_Execute(name1,SegPhys(es)+reg_bx,reg_al)) {
				reg_ax=dos.errorcode;
				CALLBACK_SCF(true);
			}
		}
		break;
//TODO Check for use of execution state AL=5
	case 0x4c:					/* EXIT Terminate with return code */
		DOS_Terminate(dos.psp(),false,reg_al);
		if (result_errorcode)
			dos.return_code = result_errorcode;
		break;
	case 0x4d:					/* Get Return code */
		reg_al=dos.return_code;/* Officially read from SDA and clear when read */
		reg_ah=dos.return_mode;
		CALLBACK_SCF(false);
		break;
	case 0x4e:					/* FINDFIRST Find first matching file */
		MEM_StrCopy(SegPhys(ds)+reg_dx,name1,DOSNAMEBUF);
		if (DOS_FindFirst(name1,reg_cx)) {
			CALLBACK_SCF(false);	
			reg_ax=0;			/* Undocumented */
		} else {
			reg_ax=dos.errorcode;
			CALLBACK_SCF(true);
		};
		break;		 
	case 0x4f:					/* FINDNEXT Find next matching file */
		if (DOS_FindNext()) {
			CALLBACK_SCF(false);
			/* reg_ax=0xffff;*/			/* Undocumented */
			reg_ax=0;				/* Undocumented:Qbix Willy beamish */
		} else {
			reg_ax=dos.errorcode;
			CALLBACK_SCF(true);
		};
		break;		
	case 0x50:					/* Set current PSP */
		dos.psp(reg_bx);
		break;
	case 0x51:					/* Get current PSP */
		reg_bx=dos.psp();
		break;
	case 0x52: {				/* Get list of lists */
		uint8_t count=2; // floppy drives always counted
		while (count<DOS_DRIVES && Drives[count] && !Drives[count]->isRemovable()) count++;
		dos_infoblock.SetBlockDevices(count);
		RealPt addr=dos_infoblock.GetPointer();
		SegSet16(es,RealSeg(addr));
		reg_bx=RealOff(addr);
		LOG(LOG_DOSMISC,LOG_NORMAL)("Call is made for list of lists - let's hope for the best");
		break; }
//TODO Think hard how shit this is gonna be
//And will any game ever use this :)
	case 0x53:					/* Translate BIOS parameter block to drive parameter block */
		E_Exit("Unhandled Dos 21 call %02X",reg_ah);
		break;
	case 0x54:					/* Get verify flag */
		reg_al=dos.verify?1:0;
		break;
	case 0x55:					/* Create Child PSP*/
		DOS_ChildPSP(reg_dx,reg_si);
		dos.psp(reg_dx);
		reg_al=0xf0;	/* al destroyed */
		break;
	case 0x56:					/* RENAME Rename file */
		MEM_StrCopy(SegPhys(ds)+reg_dx,name1,DOSNAMEBUF);
		MEM_StrCopy(SegPhys(es)+reg_di,name2,DOSNAMEBUF);
		if (DOS_Rename(name1,name2)) {
			CALLBACK_SCF(false);			
		} else {
			reg_ax=dos.errorcode;
			CALLBACK_SCF(true);
		}
		break;		
	case 0x57:					/* Get/Set File's Date and Time */
		if (reg_al == 0x00) {
			if (DOS_GetFileDate(reg_bx, &reg_cx, &reg_dx)) {
				CALLBACK_SCF(false);
			} else {
				reg_ax = dos.errorcode;
				CALLBACK_SCF(true);
			}
		} else if (reg_al == 0x01) {
			if (DOS_SetFileDate(reg_bx, reg_cx, reg_dx)) {
				CALLBACK_SCF(false);
			} else {
				reg_ax = dos.errorcode;
				CALLBACK_SCF(true);
			}
		} else {
			LOG(LOG_DOSMISC,LOG_ERROR)("DOS:57:Unsupported subfunction %X",reg_al);
		}
		break;
	case 0x58:					/* Get/Set Memory allocation strategy */
		switch (reg_al) {
		case 0:					/* Get Strategy */
			reg_ax=DOS_GetMemAllocStrategy();
			CALLBACK_SCF(false);
			break;
		case 1:					/* Set Strategy */
			if (DOS_SetMemAllocStrategy(reg_bx)) CALLBACK_SCF(false);
			else {
				reg_ax=1;
				CALLBACK_SCF(true);
			}
			break;
		case 2:					/* Get UMB Link Status */
			reg_al=dos_infoblock.GetUMBChainState()&1;
			CALLBACK_SCF(false);
			break;
		case 3:					/* Set UMB Link Status */
			if (DOS_LinkUMBsToMemChain(reg_bx)) CALLBACK_SCF(false);
			else {
				reg_ax=1;
				CALLBACK_SCF(true);
			}
			break;
		default:
			LOG(LOG_DOSMISC,LOG_ERROR)("DOS:58:Not Supported Set//Get memory allocation call %X",reg_al);
			reg_ax=1;
			CALLBACK_SCF(true);
		}
		break;
	case 0x59:					/* Get Extended error information */
		reg_ax=dos.errorcode;
		if (dos.errorcode==DOSERR_FILE_NOT_FOUND || dos.errorcode==DOSERR_PATH_NOT_FOUND) {
			reg_bh=8;	//Not Found error class (Road Hog)
		} else {
			reg_bh=0;	//Unspecified error class
		}
		reg_bl=1;	//Retry retry retry
<<<<<<< HEAD
		reg_ch = 0;     // Unknown error locus
=======
		reg_ch=0;	//Unknown error locus
		CALLBACK_SCF(false); //undocumented
>>>>>>> 20345b5f
		break;
	case 0x5a:					/* Create temporary file */
		{
			uint16_t handle;
			MEM_StrCopy(SegPhys(ds)+reg_dx,name1,DOSNAMEBUF);
			if (DOS_CreateTempFile(name1,&handle)) {
				reg_ax=handle;
				MEM_BlockWrite(SegPhys(ds)+reg_dx,name1,(Bitu)(safe_strlen(name1)+1));
				CALLBACK_SCF(false);
			} else {
				reg_ax=dos.errorcode;
				CALLBACK_SCF(true);
			}
		}
		break;
	case 0x5b:					/* Create new file */
		{
			MEM_StrCopy(SegPhys(ds)+reg_dx,name1,DOSNAMEBUF);
			uint16_t handle;
			if (DOS_OpenFile(name1,0,&handle)) {
				DOS_CloseFile(handle);
				DOS_SetError(DOSERR_FILE_ALREADY_EXISTS);
				reg_ax=dos.errorcode;
				CALLBACK_SCF(true);
				break;
			}
			if (DOS_CreateFile(name1,reg_cx,&handle)) {
				reg_ax=handle;
				CALLBACK_SCF(false);
			} else {
				reg_ax=dos.errorcode;
				CALLBACK_SCF(true);
			}
			break;
		}
	case 0x5c:			/* FLOCK File region locking */
		DOS_SetError(DOSERR_FUNCTION_NUMBER_INVALID);
		reg_ax = dos.errorcode;
		CALLBACK_SCF(true);
		break;
	case 0x5d:					/* Network Functions */
		if(reg_al == 0x06) {
			SegSet16(ds,DOS_SDA_SEG);
			reg_si = DOS_SDA_OFS;
			reg_cx = 0x80;  // swap if in dos
			reg_dx = 0x1a;  // swap always
			CALLBACK_SCF(false);
			LOG(LOG_DOSMISC,LOG_ERROR)("Get SDA, Let's hope for the best!");
		} else {
			LOG(LOG_DOSMISC,LOG_ERROR)("DOS:5D:Unsupported subfunction %X",reg_al);
		}
		break;
	case 0x5e:             /* Network and printer functions */
		if (!reg_al) { // Get machine name
			int result = gethostname(name1, DOSNAMEBUF);
			if (!result) {
				strcat(name1, "               ");
				name1[15] = 0;
				MEM_BlockWrite(SegPhys(ds) + reg_dx, name1, 16);
				reg_cx = 0x1ff;
				CALLBACK_SCF(false);
				break;
			}
		}
		reg_al = 1;
		CALLBACK_SCF(true);
		break;
	case 0x5f:               /* Network redirection */
		reg_ax = 0x0001; // Failing it
		CALLBACK_SCF(true);
		break; 
	case 0x60:					/* Canonicalize filename or path */
		MEM_StrCopy(SegPhys(ds)+reg_si,name1,DOSNAMEBUF);
		if (DOS_Canonicalize(name1,name2)) {
<<<<<<< HEAD
				MEM_BlockWrite(SegPhys(es)+reg_di,name2,(Bitu)(safe_strlen(name2)+1));	
				CALLBACK_SCF(false);
			} else {
				reg_ax=dos.errorcode;
				CALLBACK_SCF(true);
			}
			break;
=======
			MEM_BlockWrite(SegPhys(es)+reg_di,name2,(Bitu)(strlen(name2)+1));	
			CALLBACK_SCF(false);
		} else {
			reg_ax=dos.errorcode;
			CALLBACK_SCF(true);
		}
		break;
>>>>>>> 20345b5f
	case 0x62:					/* Get Current PSP Address */
		reg_bx=dos.psp();
		break;
	case 0x63:					/* DOUBLE BYTE CHARACTER SET */
		if(reg_al == 0) {
			SegSet16(ds,RealSeg(dos.tables.dbcs));
			reg_si=RealOff(dos.tables.dbcs);		
			reg_al = 0;
			CALLBACK_SCF(false); //undocumented
		} else reg_al = 0xff; //Doesn't officially touch carry flag
		break;
	case 0x64:					/* Set device driver lookahead flag */
		LOG(LOG_DOSMISC,LOG_NORMAL)("set driver look ahead flag");
		break;
	case 0x65:					/* Get extented country information and a lot of other useless shit*/
		{ /* Todo maybe fully support this for now we set it standard for USA */ 
			LOG(LOG_DOSMISC,LOG_ERROR)("DOS:65:Extended country information call %X",reg_ax);
			if((reg_al <=  0x07) && (reg_cx < 0x05)) {
				DOS_SetError(DOSERR_FUNCTION_NUMBER_INVALID);
				CALLBACK_SCF(true);
				break;
			}
			Bitu len = 0; /* For 0x21 and 0x22 */
			PhysPt data=SegPhys(es)+reg_di;
			switch (reg_al) {
			case 0x01:
				mem_writeb(data + 0x00,reg_al);
				mem_writew(data + 0x01,0x26);
				mem_writew(data + 0x03,1);
				if(reg_cx > 0x06 ) mem_writew(data+0x05,dos.loaded_codepage);
				if(reg_cx > 0x08 ) {
					Bitu amount = (reg_cx>=0x29)?0x22:(reg_cx-7);
					MEM_BlockWrite(data + 0x07,dos.tables.country,amount);
					reg_cx=(reg_cx>=0x29)?0x29:reg_cx;
				}
				CALLBACK_SCF(false);
				break;
			case 0x05: // Get pointer to filename terminator table
				mem_writeb(data + 0x00, reg_al);
				mem_writed(data + 0x01, dos.tables.filenamechar);
				reg_cx = 5;
				CALLBACK_SCF(false);
				break;
			case 0x02: // Get pointer to uppercase table
				mem_writeb(data + 0x00, reg_al);
				mem_writed(data + 0x01, dos.tables.upcase);
				reg_cx = 5;
				CALLBACK_SCF(false);
				break;
			case 0x06: // Get pointer to collating sequence table
				mem_writeb(data + 0x00, reg_al);
				mem_writed(data + 0x01, dos.tables.collatingseq);
				reg_cx = 5;
				CALLBACK_SCF(false);
				break;
			case 0x03: // Get pointer to lowercase table
			case 0x04: // Get pointer to filename uppercase table
			case 0x07: // Get pointer to double byte char set table
				mem_writeb(data + 0x00, reg_al);
				mem_writed(data + 0x01, dos.tables.dbcs); //used to be 0
				reg_cx = 5;
				CALLBACK_SCF(false);
				break;
			case 0x20: /* Capitalize Character */
				{
					int in  = reg_dl;
					int out = toupper(in);
					reg_dl  = (uint8_t)out;
				}
				CALLBACK_SCF(false);
				break;
			case 0x21: /* Capitalize String (cx=length) */
			case 0x22: /* Capatilize ASCIZ string */
				data = SegPhys(ds) + reg_dx;
				if(reg_al == 0x21) len = reg_cx; 
				else len = mem_strlen(data); /* Is limited to 1024 */

				if(len > DOS_COPYBUFSIZE - 1) E_Exit("DOS:0x65 Buffer overflow");
				if(len) {
					MEM_BlockRead(data,dos_copybuf,len);
					dos_copybuf[len] = 0;
					//No upcase as String(0x21) might be multiple asciz strings
					for (Bitu count = 0; count < len;count++)
						dos_copybuf[count] = (uint8_t)toupper(*reinterpret_cast<unsigned char*>(dos_copybuf+count));
					MEM_BlockWrite(data,dos_copybuf,len);
				}
				CALLBACK_SCF(false);
				break;
			default:
				E_Exit("DOS:0x65:Unhandled country information call %2X",reg_al);	
			};
			break;
		}
	case 0x66:					/* Get/Set global code page table  */
		if (reg_al==1) {
			LOG(LOG_DOSMISC,LOG_ERROR)("Getting global code page table");
			reg_bx=reg_dx=dos.loaded_codepage;
			CALLBACK_SCF(false);
			break;
		}
		LOG(LOG_DOSMISC,LOG_NORMAL)("DOS:Setting code page table is not supported");
		break;
	case 0x67:					/* Set handle count */
		/* Weird call to increase amount of file handles needs to allocate memory if >20 */
		{
			DOS_PSP psp(dos.psp());
			psp.SetNumFiles(reg_bx);
			CALLBACK_SCF(false);
			break;
		};
	case 0x6a:					/* Same as commit file */
	case 0x68:					/* FFLUSH Commit file */
		if(DOS_FlushFile(reg_bl)) {
			reg_ah = 0x68;
			CALLBACK_SCF(false);
		} else {
			reg_ax = dos.errorcode;
			CALLBACK_SCF(true);
		}
		break;
	case 0x69:					/* Get/Set disk serial number */
		{
			uint16_t old_cx=reg_cx;
			switch(reg_al)		{
			case 0x00:				/* Get */
				LOG(LOG_DOSMISC,LOG_WARN)("DOS:Get Disk serial number");
				reg_cl=0x66;// IOCTL function
				break;
			case 0x01:				/* Set */
				LOG(LOG_DOSMISC,LOG_WARN)("DOS:Set Disk serial number");
				reg_cl=0x46;// IOCTL function
				break;
			default:
				E_Exit("DOS:Illegal Get Serial Number call %2X",reg_al);
			}	
			reg_ch=0x08;	// IOCTL category: disk drive
			reg_ax=0x440d;	// Generic block device request
			DOS_21Handler();
			reg_cx=old_cx;
			break;
		} 
	case 0x6c:					/* Extended Open/Create */
		MEM_StrCopy(SegPhys(ds)+reg_si,name1,DOSNAMEBUF);
		if (DOS_OpenFileExtended(name1,reg_bx,reg_cx,reg_dx,&reg_ax,&reg_cx)) {
			CALLBACK_SCF(false);
		} else {
			reg_ax=dos.errorcode;
			CALLBACK_SCF(true);
		}
		break;

	case 0x71:					/* Unknown probably 4dos detection */
		reg_ax=0x7100;
		CALLBACK_SCF(true); //Check this! What needs this ? See default case
		LOG(LOG_DOSMISC,LOG_NORMAL)("DOS:Windows long file name support call %2X",reg_al);
		break;

	case 0xE0:
	case 0x18:	            	/* NULL Function for CP/M compatibility or Extended rename FCB */
	case 0x1d:	            	/* NULL Function for CP/M compatibility or Extended rename FCB */
	case 0x1e:	            	/* NULL Function for CP/M compatibility or Extended rename FCB */
	case 0x20:	            	/* NULL Function for CP/M compatibility or Extended rename FCB */
	case 0x6b:		            /* NULL Function */
	case 0x61:		            /* UNUSED */
	case 0xEF:                  /* Used in Ancient Art Of War CGA */
	default:
		if (reg_ah < 0x6d) LOG(LOG_DOSMISC,LOG_ERROR)("DOS:Unhandled call %02X al=%02X. Set al to default of 0",reg_ah,reg_al); //Less errors. above 0x6c the functions are simply always skipped, only al is zeroed, all other registers untouched
		reg_al=0x00; /* default value */
		break;
	};
	return CBRET_NONE;
}


static Bitu DOS_20Handler(void) {
	reg_ah=0x00;
	DOS_21Handler();
	return CBRET_NONE;
}

static Bitu DOS_27Handler(void) {
	// Terminate & stay resident
	uint16_t para = (reg_dx/16)+((reg_dx % 16)>0);
	uint16_t psp = dos.psp(); //mem_readw(SegPhys(ss)+reg_sp+2);
	if (DOS_ResizeMemory(psp,&para)) DOS_Terminate(psp,true,0);
	return CBRET_NONE;
}

static uint16_t DOS_SectorAccess(const bool read)
{
	auto drive = static_cast<fatDrive *>(Drives[reg_al]);
	auto bufferSeg = SegValue(ds);
	auto bufferOff = reg_bx;
	auto sectorCnt = reg_cx;
	auto sectorNum = static_cast<uint32_t>(reg_dx) + drive->partSectOff;
	auto sectorEnd = drive->getSectorCount() + drive->partSectOff;

	if (sectorCnt == 0xffff) { // large partition form
		bufferSeg = real_readw(SegValue(ds), reg_bx + 8);
		bufferOff = real_readw(SegValue(ds), reg_bx + 6);
		sectorCnt = real_readw(SegValue(ds), reg_bx + 4);
		sectorNum = real_readd(SegValue(ds), reg_bx + 0) + drive->partSectOff;
	} else if (sectorEnd > 0xffff)
		return 0x0207; // must use large partition form

	uint8_t sectorBuf[512];
	while (sectorCnt--) {
		if (sectorNum >= sectorEnd)
			return 0x0408; // sector not found
		if (read) {
			if (drive->readSector(sectorNum++, &sectorBuf))
				return 0x0408;
			for (const auto& sectorVal : sectorBuf)
				real_writeb(bufferSeg, bufferOff++, sectorVal);
		} else {
			for (auto &sectorVal : sectorBuf)
				sectorVal = real_readb(bufferSeg, bufferOff++);
			if (drive->writeSector(sectorNum++, &sectorBuf))
				return 0x0408;
		}
	}
	return 0;
}

static Bitu DOS_25Handler(void)
{
	if (reg_al >= DOS_DRIVES || !Drives[reg_al] || Drives[reg_al]->isRemovable()) {
		reg_ax = 0x8002;
		SETFLAGBIT(CF,true);
	} else if (strncmp(Drives[reg_al]->GetInfo(), "fatDrive", 8) == 0) {
		reg_ax = DOS_SectorAccess(true);
		SETFLAGBIT(CF, reg_ax != 0);
	} else {
		if (reg_cx == 1 && reg_dx == 0) {
			if (reg_al >= 2) {
				// write some BPB data into buffer for MicroProse installers
				real_writew(SegValue(ds), reg_bx + 0x1c, 0x3f); // hidden sectors
			}
		} else {
			LOG(LOG_DOSMISC,LOG_NORMAL)("int 25 called but not as disk detection drive %u",reg_al);
		}
		SETFLAGBIT(CF,false);
		reg_ax = 0;
	}
    return CBRET_NONE;
}
static Bitu DOS_26Handler(void) {
	LOG(LOG_DOSMISC,LOG_NORMAL)("int 26 called: hope for the best!");
	if (reg_al >= DOS_DRIVES || !Drives[reg_al] || Drives[reg_al]->isRemovable()) {	
		reg_ax = 0x8002;
		SETFLAGBIT(CF,true);
	} else if (strncmp(Drives[reg_al]->GetInfo(), "fatDrive", 8) == 0) {
		reg_ax = DOS_SectorAccess(false);
		SETFLAGBIT(CF, reg_ax != 0);
	} else {
		SETFLAGBIT(CF,false);
		reg_ax = 0;
	}
    return CBRET_NONE;
}

DOS_Version DOS_ParseVersion(const char *word, const char *args)
{
	DOS_Version new_version = {5, 0, 0}; // Default to 5.0
	assert(word != NULL && args != NULL);
	if (*word && !*args && (strchr(word, '.') != 0)) {
		// Allow usual syntax: ver set 7.1
		const char *p = strchr(word, '.');
		p++;
		int minor = -1;
		if (isdigit(*p)) {
			int len = strlen(p);
			// Get the first 2 characters as minor version if there are more
			minor = atoi(len > 2 ? std::string(p).substr(0, 2).c_str() : p);
			// If .1 as the minor version, regard it as .10
			if (len == 1)
				minor *= 10;
		}
		// Return the new DOS version, or 0.0 for invalid DOS version
		if (!isdigit(*word) || atoi(word) < 0 || atoi(word) > 30 || minor < 0 || (!atoi(word) && !minor)) {
			new_version.major = 0;
			new_version.minor = 0;
		} else {
			new_version.major = static_cast<uint8_t>(atoi(word));
			new_version.minor = static_cast<uint8_t>(minor);
        }
	} else if (*word || *args) { // Official DOSBox syntax: ver set 6 2
		// If only an integer like 7, regard it as 7.0, or take args as minor version
		int minor = *args ? (isdigit(*args) ? atoi(args) : -1) : 0;
		// Get the first 2 digits of if there are more in the number
		while (minor > 99)
			minor /= 10;
		// Return the new DOS version, or 0.0 for invalid DOS version
		if (!isdigit(*word) || atoi(word) < 0 || atoi(word) > 30 || minor < 0 || (!atoi(word) && !minor)) {
			new_version.major = 0;
			new_version.minor = 0;
		} else {
			new_version.major = static_cast<uint8_t>(atoi(word));
			new_version.minor = static_cast<uint8_t>(minor);
		}
	}
	return new_version;
}

class DOS:public Module_base{
private:
	CALLBACK_HandlerObject callback[7];
public:
	DOS(Section* configuration):Module_base(configuration){
		callback[0].Install(DOS_20Handler,CB_IRET,"DOS Int 20");
		callback[0].Set_RealVec(0x20);

		callback[1].Install(DOS_21Handler,CB_INT21,"DOS Int 21");
		callback[1].Set_RealVec(0x21);
	//Pseudo code for int 21
	// sti
	// callback 
	// iret
	// retf  <- int 21 4c jumps here to mimic a retf Cyber

		callback[2].Install(DOS_25Handler,CB_RETF_STI,"DOS Int 25");
		callback[2].Set_RealVec(0x25);

		callback[3].Install(DOS_26Handler,CB_RETF_STI,"DOS Int 26");
		callback[3].Set_RealVec(0x26);

		callback[4].Install(DOS_27Handler,CB_IRET,"DOS Int 27");
		callback[4].Set_RealVec(0x27);

		callback[5].Install(NULL,CB_IRET,"DOS Int 28");
		callback[5].Set_RealVec(0x28);

		callback[6].Install(NULL,CB_INT29,"CON Output Int 29");
		callback[6].Set_RealVec(0x29);
		// pseudocode for CB_INT29:
		//	push ax
		//	mov ah, 0x0e
		//	int 0x10
		//	pop ax
		//	iret

		DOS_LoadResources();
		DOS_SetupFiles();								/* Setup system File tables */
		DOS_SetupDevices();							/* Setup dos devices */
		DOS_SetupTables();
		DOS_SetupMemory();								/* Setup first MCB */
		DOS_SetupPrograms();
		DOS_SetupMisc();							/* Some additional dos interrupts */
		DOS_SDA(DOS_SDA_SEG,DOS_SDA_OFS).SetDrive(25); /* Else the next call gives a warning. */
		DOS_SetDefaultDrive(25);

		dos.version.major=5;
		dos.version.minor=0;
		dos.direct_output=false;
		dos.internal_output=false;

		const Section_prop* section = static_cast<Section_prop*>(configuration);
		char *args = const_cast<char *>(section->Get_string("ver"));
		const char* word = StripWord(args);
		const auto new_version = DOS_ParseVersion(word, args);
		if (new_version.major || new_version.minor) {
			dos.version.major = new_version.major;
			dos.version.minor = new_version.minor;
		}
	}
	~DOS(){
		for (uint16_t i = 0; i < DOS_DRIVES; i++)	delete Drives[i];
		// de-init devices, this allows DOSBox to cleanly re-initialize
		// without throwing an inevitable `DOS: Too many devices added`
		// exception
		DOS_ShutDownDevices();
	}
};

static DOS* test;

void DOS_ShutDown(Section* /*sec*/) {
	delete test;
}

void DOS_Init(Section* sec) {
	test = new DOS(sec);
	/* shutdown function */
	sec->AddDestroyFunction(&DOS_ShutDown,false);
}<|MERGE_RESOLUTION|>--- conflicted
+++ resolved
@@ -1115,12 +1115,8 @@
 			reg_bh=0;	//Unspecified error class
 		}
 		reg_bl=1;	//Retry retry retry
-<<<<<<< HEAD
 		reg_ch = 0;     // Unknown error locus
-=======
-		reg_ch=0;	//Unknown error locus
 		CALLBACK_SCF(false); //undocumented
->>>>>>> 20345b5f
 		break;
 	case 0x5a:					/* Create temporary file */
 		{
@@ -1195,15 +1191,6 @@
 	case 0x60:					/* Canonicalize filename or path */
 		MEM_StrCopy(SegPhys(ds)+reg_si,name1,DOSNAMEBUF);
 		if (DOS_Canonicalize(name1,name2)) {
-<<<<<<< HEAD
-				MEM_BlockWrite(SegPhys(es)+reg_di,name2,(Bitu)(safe_strlen(name2)+1));	
-				CALLBACK_SCF(false);
-			} else {
-				reg_ax=dos.errorcode;
-				CALLBACK_SCF(true);
-			}
-			break;
-=======
 			MEM_BlockWrite(SegPhys(es)+reg_di,name2,(Bitu)(strlen(name2)+1));	
 			CALLBACK_SCF(false);
 		} else {
@@ -1211,7 +1198,6 @@
 			CALLBACK_SCF(true);
 		}
 		break;
->>>>>>> 20345b5f
 	case 0x62:					/* Get Current PSP Address */
 		reg_bx=dos.psp();
 		break;
