--- conflicted
+++ resolved
@@ -286,65 +286,24 @@
 	if (src) MEM_BlockCopy(PhysMake(seg,offsetof(sPSP,fcb2)),Real2Phys(src),16);
 }
 
-<<<<<<< HEAD
 bool DOS_PSP::SetNumFiles(uint16_t file_num)
 {
 	// 20 minimum. clipper program.
 	if (file_num < 20)
 		file_num = 20;
 
-	if (file_num > 20) {
+	if (file_num > 20 && ((file_num + 2) > SGET_WORD(sPSP, max_files))) {
 		// Allocate needed paragraphs
 		file_num += 2; // Add a few more files for safety
 		const uint16_t para = (file_num / 16) + ((file_num % 16) > 0);
 		const RealPt data = RealMake(DOS_GetMemory(para), 0);
+		for (uint16_t i = 0; i < file_num; i++) {
+			const uint8_t handle = (i < 20 ? GetFileHandle(i) : 0xFF);
+			mem_writeb(Real2Phys(data) + i, handle);
+		}
 		SSET_DWORD(sPSP, file_table, data);
-		SSET_WORD(sPSP, max_files, file_num);
-
-		// enumerating 20 constexpr integers manually is easier and
-		// faster than actually using std::integer_sequence...
-		// (second parameter to SGET_BYTE must be constexpr)
-		SetFileHandle(0, SGET_BYTE(sPSP, files[0]));
-		SetFileHandle(1, SGET_BYTE(sPSP, files[1]));
-		SetFileHandle(2, SGET_BYTE(sPSP, files[2]));
-		SetFileHandle(3, SGET_BYTE(sPSP, files[3]));
-		SetFileHandle(4, SGET_BYTE(sPSP, files[4]));
-		SetFileHandle(5, SGET_BYTE(sPSP, files[5]));
-		SetFileHandle(6, SGET_BYTE(sPSP, files[6]));
-		SetFileHandle(7, SGET_BYTE(sPSP, files[7]));
-		SetFileHandle(8, SGET_BYTE(sPSP, files[8]));
-		SetFileHandle(9, SGET_BYTE(sPSP, files[9]));
-		SetFileHandle(10, SGET_BYTE(sPSP, files[10]));
-		SetFileHandle(11, SGET_BYTE(sPSP, files[11]));
-		SetFileHandle(12, SGET_BYTE(sPSP, files[12]));
-		SetFileHandle(13, SGET_BYTE(sPSP, files[13]));
-		SetFileHandle(14, SGET_BYTE(sPSP, files[14]));
-		SetFileHandle(15, SGET_BYTE(sPSP, files[15]));
-		SetFileHandle(16, SGET_BYTE(sPSP, files[16]));
-		SetFileHandle(17, SGET_BYTE(sPSP, files[17]));
-		SetFileHandle(18, SGET_BYTE(sPSP, files[18]));
-		SetFileHandle(19, SGET_BYTE(sPSP, files[19]));
-
-		for (uint16_t i = 20; i < file_num; i++)
-			SetFileHandle(i, 0xFF);
-	} else {
-		SSET_WORD(sPSP, max_files, file_num);
-	}
-=======
-bool DOS_PSP::SetNumFiles(Bit16u fileNum) {
-	//20 minimum. clipper program.
-	if (fileNum < 20) fileNum = 20;
-	 
-	if (fileNum > 20 && ((fileNum+2) > sGet(sPSP,max_files))) {
-		// Allocate needed paragraphs
-		fileNum+=2;	// Add a few more files for safety
-		Bit16u para = (fileNum/16)+((fileNum%16)>0);
-		RealPt data	= RealMake(DOS_GetMemory(para),0);
-		for (Bit16u i=0; i<fileNum; i++) mem_writeb(Real2Phys(data)+i,(i<20)?GetFileHandle(i):0xFF);
-		sSave(sPSP,file_table,data);
-	}
-	sSave(sPSP,max_files,fileNum);
->>>>>>> ad574a64
+	}
+	SSET_WORD(sPSP, max_files, file_num);
 	return true;
 }
 
