--- conflicted
+++ resolved
@@ -171,8 +171,10 @@
 
 	if(seekpos < filelength && *size == 0) {
 		/* Truncate file to current position */
-		if(firstCluster != 0) myDrive->deleteClustChain(firstCluster, seekpos);
-		if(seekpos == 0) firstCluster = 0;
+		if (firstCluster != 0)
+			myDrive->deleteClustChain(firstCluster, seekpos);
+		if (seekpos == 0)
+			firstCluster = 0;
 		filelength = seekpos;
 		goto finalizeWrite;
 	}
@@ -555,18 +557,16 @@
 	return loadedDisk->Write_Sector(head, cylinder, sector, data);
 }
 
-<<<<<<< HEAD
-uint32_t fatDrive::getSectorSize(void) {
-=======
-Bit32u fatDrive::getSectorCount(void) {
+uint32_t fatDrive::getSectorCount()
+{
 	if (bootbuffer.totalsectorcount != 0)
-		return (Bit32u)bootbuffer.totalsectorcount;
+		return check_cast<uint32_t>(bootbuffer.totalsectorcount);
 	else
 		return bootbuffer.totalsecdword;
 }
 
-Bit32u fatDrive::getSectorSize(void) {
->>>>>>> d40affc7
+uint32_t fatDrive::getSectorSize(void)
+{
 	return bootbuffer.bytespersector;
 }
 
@@ -732,12 +732,12 @@
                    bool roflag)
 	: loadedDisk(nullptr),
 	  created_successfully(true),
+	  partSectOff(0),
 	  bootbuffer{{0}, {0}, 0, 0, 0, 0, 0, 0, 0, 0, 0, 0, 0, 0, {0}, 0, 0},
 	  absolute(false),
 	  readonly(roflag),
 	  fattype(0),
 	  CountOfClusters(0),
-	  partSectOff(0),
 	  firstDataSector(0),
 	  firstRootDirSect(0),
 	  cwdDirCluster(0),
@@ -1001,7 +1001,7 @@
 	/* Check if file already exists */
 	if(getFileDirEntry(name, &fileEntry, &dirClust, &subEntry)) {
 		/* Truncate file */
-		if(fileEntry.loFirstClust != 0) {
+		if (fileEntry.loFirstClust != 0) {
 			deleteClustChain(fileEntry.loFirstClust, 0);
 			fileEntry.loFirstClust = 0;
 		}
