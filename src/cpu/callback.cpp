--- conflicted
+++ resolved
@@ -527,11 +527,7 @@
 			phys_writeb(physAddress+0x1B,(Bit8u)0xC3);	//A RETN Instruction
 		return (use_cb?32:27);
 	default:
-<<<<<<< HEAD
-		E_Exit("CALLBACK:Setup:Illegal type %lu", type);
-=======
 		E_Exit("CALLBACK:Setup:Illegal type %" sBitfs(u),type);
->>>>>>> db51b635
 	}
 	return 0;
 }
