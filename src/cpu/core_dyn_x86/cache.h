--- conflicted
+++ resolved
@@ -453,18 +453,13 @@
 	Bitu written=cache.pos-block->cache.start;
 	if (written>block->cache.size) {
 		if (!block->cache.next) {
-<<<<<<< HEAD
-			if (written>block->cache.size+CACHE_MAXSIZE)
-				E_Exit("CacheBlock overrun 1 %" PRIuPTR,
-				       written-block->cache.size);
+			if (written > block->cache.size + CACHE_MAXSIZE)
+				E_Exit("CacheBlock overrun 1 %" sBitfs(d),
+				       written - block->cache.size);
 		} else {
-			E_Exit("CacheBlock overrun 2 written %" PRIuPTR " size %" PRIuPTR,
+			E_Exit("CacheBlock overrun 2 written %" sBitfs(d) " size %" sBitfs(d),
 			       written, block->cache.size);
 		}
-=======
-			if (written > block->cache.size + CACHE_MAXSIZE) E_Exit("CacheBlock overrun 1 %" sBitfs(d),written-block->cache.size);	
-		} else E_Exit("CacheBlock overrun 2 written %" sBitfs(d) " size %" sBitfs(d),written,block->cache.size);	
->>>>>>> 710f1817
 	} else {
 		Bitu new_size;
 		Bitu left=block->cache.size-written;
