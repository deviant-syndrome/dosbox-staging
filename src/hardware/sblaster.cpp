/*
 *  Copyright (C) 2002-2020  The DOSBox Team
 *
 *  This program is free software; you can redistribute it and/or modify
 *  it under the terms of the GNU General Public License as published by
 *  the Free Software Foundation; either version 2 of the License, or
 *  (at your option) any later version.
 *
 *  This program is distributed in the hope that it will be useful,
 *  but WITHOUT ANY WARRANTY; without even the implied warranty of
 *  MERCHANTABILITY or FITNESS FOR A PARTICULAR PURPOSE.  See the
 *  GNU General Public License for more details.
 *
 *  You should have received a copy of the GNU General Public License along
 *  with this program; if not, write to the Free Software Foundation, Inc.,
 *  51 Franklin Street, Fifth Floor, Boston, MA 02110-1301, USA.
 */

#include <array>
#include <iomanip>
#include <sstream>
#include <string.h>
#include <math.h>
#include "dosbox.h"
#include "inout.h"
#include "mixer.h"
#include "dma.h"
#include "pic.h"
#include "hardware.h"
#include "setup.h"
#include "support.h"
#include "shell.h"
#include "midi.h"

using namespace std;

#define SB_PIC_EVENTS 0

#define DSP_MAJOR 3
#define DSP_MINOR 1

#define MIXER_INDEX 0x04
#define MIXER_DATA 0x05

#define DSP_RESET 0x06
#define DSP_READ_DATA 0x0A
#define DSP_WRITE_DATA 0x0C
#define DSP_WRITE_STATUS 0x0C
#define DSP_READ_STATUS 0x0E
#define DSP_ACK_16BIT 0x0f

#define DSP_NO_COMMAND 0

#define DMA_BUFSIZE 1024
#define DSP_BUFSIZE 64
#define DSP_DACSIZE 512

//Should be enough for sound generated in millisecond blocks
#define SB_BUF_SIZE 8096
#define SB_SH	14
#define SB_SH_MASK	((1 << SB_SH)-1)

enum {DSP_S_RESET,DSP_S_RESET_WAIT,DSP_S_NORMAL,DSP_S_HIGHSPEED};

enum SB_TYPES {
	SBT_NONE = 0,
	SBT_1    = 1,
	SBT_PRO1 = 2,
	SBT_2    = 3,
	SBT_PRO2 = 4,
	SBT_16   = 6,
	SBT_GB   = 7
};

enum SB_IRQS {SB_IRQ_8,SB_IRQ_16,SB_IRQ_MPU};

enum DSP_MODES {
	MODE_NONE,
	MODE_DAC,
	MODE_DMA,
	MODE_DMA_PAUSE,
	MODE_DMA_MASKED

};
 
enum DMA_MODES {
	DSP_DMA_NONE,
	DSP_DMA_2,DSP_DMA_3,DSP_DMA_4,DSP_DMA_8,
	DSP_DMA_16,DSP_DMA_16_ALIASED
};

enum {
	PLAY_MONO,PLAY_STEREO
};

struct SB_INFO {
	Bitu freq;
	struct {
		bool stereo,sign,autoinit;
		DMA_MODES mode;
		Bitu rate,mul;
		Bit32u singlesize;		//size for single cycle transfers
		Bit32u autosize;		//size for auto init transfers
		Bitu left;				//Left in active cycle
		Bitu min;
		Bit64u start;
		union {
			Bit8u  b8[DMA_BUFSIZE];
			Bit16s b16[DMA_BUFSIZE];
		} buf;
		Bitu bits;
		DmaChannel * chan;
		Bitu remain_size;
	} dma;
	bool speaker;
	bool midi;
	Bit8u time_constant;
	DSP_MODES mode;
	SB_TYPES type;
	struct {
		bool pending_8bit;
		bool pending_16bit;
	} irq;
	struct {
		Bit8u state;
		Bit8u cmd;
		Bit8u cmd_len;
		Bit8u cmd_in_pos;
		Bit8u cmd_in[DSP_BUFSIZE];
		struct {
			Bit8u lastval;
			Bit8u data[DSP_BUFSIZE];
			Bitu pos,used;
		} in,out;
		Bit8u test_register;
		Bitu write_busy;
	} dsp;
	struct {
		Bit16s data[DSP_DACSIZE+1];
		Bitu used;
		Bit16s last;
	} dac;
	struct {
		Bit8u index;
		Bit8u dac[2],fm[2],cda[2],master[2],lin[2];
		Bit8u mic;
		bool stereo;
		bool enabled;
		bool filtered;
		Bit8u unhandled[0x48];
	} mixer;
	struct {
		Bit8u reference;
		Bits stepsize;
		bool haveref;
	} adpcm;
	struct {
		Bitu base;
		Bitu irq;
		Bit8u dma8,dma16;
	} hw;
	struct {
		Bits value;
		Bitu count;
	} e2;
	MixerChannel * chan;
};



static SB_INFO sb;

static char const * const copyright_string="COPYRIGHT (C) CREATIVE TECHNOLOGY LTD, 1992.";

// number of bytes in input for commands (sb/sbpro)
static Bit8u DSP_cmd_len_sb[256] = {
  0,0,0,0, 0,0,0,0, 0,0,0,0, 0,0,0,0,  // 0x00
//  1,0,0,0, 2,0,2,2, 0,0,0,0, 0,0,0,0,  // 0x10
  1,0,0,0, 2,2,2,2, 0,0,0,0, 0,0,0,0,  // 0x10 Wari hack
  0,0,0,0, 2,0,0,0, 0,0,0,0, 0,0,0,0,  // 0x20
  0,0,0,0, 0,0,0,0, 1,0,0,0, 0,0,0,0,  // 0x30

  1,2,2,0, 0,0,0,0, 2,0,0,0, 0,0,0,0,  // 0x40
  0,0,0,0, 0,0,0,0, 0,0,0,0, 0,0,0,0,  // 0x50
  0,0,0,0, 0,0,0,0, 0,0,0,0, 0,0,0,0,  // 0x60
  0,0,0,0, 2,2,2,2, 0,0,0,0, 0,0,0,0,  // 0x70

  2,0,0,0, 0,0,0,0, 0,0,0,0, 0,0,0,0,  // 0x80
  0,0,0,0, 0,0,0,0, 0,0,0,0, 0,0,0,0,  // 0x90
  0,0,0,0, 0,0,0,0, 0,0,0,0, 0,0,0,0,  // 0xa0
  0,0,0,0, 0,0,0,0, 0,0,0,0, 0,0,0,0,  // 0xb0

  0,0,0,0, 0,0,0,0, 0,0,0,0, 0,0,0,0,  // 0xc0
  0,0,0,0, 0,0,0,0, 0,0,0,0, 0,0,0,0,  // 0xd0
  1,0,1,0, 1,0,0,0, 0,0,0,0, 0,0,0,0,  // 0xe0
  0,0,0,0, 0,0,0,0, 0,0,0,0, 0,0,0,0   // 0xf0
};

// number of bytes in input for commands (sb16)
static Bit8u DSP_cmd_len_sb16[256] = {
  0,0,0,0, 1,2,0,0, 1,0,0,0, 0,0,2,1,  // 0x00
//  1,0,0,0, 2,0,2,2, 0,0,0,0, 0,0,0,0,  // 0x10
  1,0,0,0, 2,2,2,2, 0,0,0,0, 0,0,0,0,  // 0x10 Wari hack
  0,0,0,0, 2,0,0,0, 0,0,0,0, 0,0,0,0,  // 0x20
  0,0,0,0, 0,0,0,0, 1,0,0,0, 0,0,0,0,  // 0x30

  1,2,2,0, 0,0,0,0, 2,0,0,0, 0,0,0,0,  // 0x40
  0,0,0,0, 0,0,0,0, 0,0,0,0, 0,0,0,0,  // 0x50
  0,0,0,0, 0,0,0,0, 0,0,0,0, 0,0,0,0,  // 0x60
  0,0,0,0, 2,2,2,2, 0,0,0,0, 0,0,0,0,  // 0x70

  2,0,0,0, 0,0,0,0, 0,0,0,0, 0,0,0,0,  // 0x80
  0,0,0,0, 0,0,0,0, 0,0,0,0, 0,0,0,0,  // 0x90
  0,0,0,0, 0,0,0,0, 0,0,0,0, 0,0,0,0,  // 0xa0
  3,3,3,3, 3,3,3,3, 3,3,3,3, 3,3,3,3,  // 0xb0

  3,3,3,3, 3,3,3,3, 3,3,3,3, 3,3,3,3,  // 0xc0
  0,0,0,0, 0,0,0,0, 0,0,0,0, 0,0,0,0,  // 0xd0
  1,0,1,0, 1,0,0,0, 0,0,0,0, 0,0,0,0,  // 0xe0
  0,0,0,0, 0,0,0,0, 0,1,0,0, 0,0,0,0   // 0xf0
};

static Bit8u ASP_regs[256];
static bool ASP_init_in_progress = false;

static int E2_incr_table[4][9] = {
  {  0x01, -0x02, -0x04,  0x08, -0x10,  0x20,  0x40, -0x80, -106 },
  { -0x01,  0x02, -0x04,  0x08,  0x10, -0x20,  0x40, -0x80,  165 },
  { -0x01,  0x02,  0x04, -0x08,  0x10, -0x20, -0x40,  0x80, -151 },
  {  0x01, -0x02,  0x04, -0x08, -0x10,  0x20, -0x40,  0x80,   90 }
};

static const char * CardType()
{
	constexpr std::array<const char *, 8> types = {"NONE",   "SB1",
	                                               "SBPRO1", "SB2",
	                                               "SBPRO2", "UNASSIGNED",
	                                               "SB16",   "GB"};
	const size_t type_id = static_cast<size_t>(sb.type);
	assertm(type_id != 5 && type_id < types.size(),
	        "sb.type does not match a known Sound Blaster type ID");
	return types[type_id];
}

static const char *DmaModeName()
{
	switch (sb.dma.mode) {
	case DSP_DMA_2: return "2-bit ADPCM"; break;
	case DSP_DMA_3: return "3-bit ADPCM"; break;
	case DSP_DMA_4: return "4-bit ADPCM"; break;
	case DSP_DMA_8: return "8-bit PCM"; break;
	case DSP_DMA_16: return "16-bit PCM"; break;
	case DSP_DMA_16_ALIASED: return "16-bit (aliased) PCM"; break;
	case DSP_DMA_NONE: return "non-DMA"; break;
	};
	return "Unknown DMA-mode";
}

static void DSP_ChangeMode(DSP_MODES mode);
<<<<<<< HEAD

static void FlushRemainingDMATransfer();
static void SuppressInitialDMATransfer(Bitu size);
static void SuppressDMATransfer(Bitu size);
static void PlayDMATransfer(Bitu size);

typedef void (*process_dma_f)(Bitu);
static process_dma_f ProcessDMATransfer;

static void DSP_SetSpeaker(bool requested_state) {
	// Speaker-output is already in the requested state
	if (sb.speaker == requested_state)
		return;

	// If the speaker's being turned on, then flush old
	// content before releasing the channel for playback.
	if (requested_state) {
		PIC_RemoveEvents(SuppressDMATransfer);
		FlushRemainingDMATransfer();
=======
static void CheckDMAEnd();
static void END_DMA_Event(Bitu);
static void DMA_Silent_Event(Bitu val);
static void GenerateDMASound(Bitu size);

static void DSP_SetSpeaker(bool how) {
	if (sb.speaker==how) return;
	sb.speaker=how;
	if (sb.type==SBT_16) return;
	sb.chan->Enable(how);
	if (sb.speaker) {
		PIC_RemoveEvents(DMA_Silent_Event);
		CheckDMAEnd();
	} else {
		;
>>>>>>> 5af937fc
	}
	sb.chan->Enable(requested_state);
	sb.speaker = requested_state;
	LOG_MSG("%s: Speaker-output has been toggled %s",
	        CardType(), requested_state ? "on" : "off");
}

static void InitializeSpeakerState()
{
	// Real SBPro2 hardware starts with the card's speaker-output disabled 
	sb.speaker = false;
	// For SB16, the output channel starts active however subsequent
	// requests to disable the speaker will be honored (see: SetSpeaker).
	sb.chan->Enable(sb.type == SBT_16);
	// Suppress the first small DMA transfer to avoid hearing it.
	ProcessDMATransfer = &SuppressInitialDMATransfer;
}

static INLINE void SB_RaiseIRQ(SB_IRQS type) {
	LOG(LOG_SB,LOG_NORMAL)("Raising IRQ");
	switch (type) {
	case SB_IRQ_8:
		if (sb.irq.pending_8bit) {
//			LOG_MSG("SB: 8bit irq pending");
			return;
		}
		sb.irq.pending_8bit=true;
		PIC_ActivateIRQ(sb.hw.irq);
		break;
	case SB_IRQ_16:
		if (sb.irq.pending_16bit) {
//			LOG_MSG("SB: 16bit irq pending");
			return;
		}
		sb.irq.pending_16bit=true;
		PIC_ActivateIRQ(sb.hw.irq);
		break;
	default:
		break;
	}
}

static INLINE void DSP_FlushData(void) {
	sb.dsp.out.used=0;
	sb.dsp.out.pos=0;
}

static double last_dma_callback = 0.0f;

static void DSP_DMA_CallBack(DmaChannel * chan, DMAEvent event) {
	if (chan!=sb.dma.chan || event==DMA_REACHED_TC) return;
	else if (event==DMA_MASKED) {
		if (sb.mode==MODE_DMA) {
			//Catch up to current time, but don't generate an IRQ!
			//Fixes problems with later sci games.
			double t = PIC_FullIndex() - last_dma_callback;
			Bitu s = static_cast<Bitu>(sb.dma.rate * t / 1000.0f);
			if (s > sb.dma.min) {
				LOG(LOG_SB,LOG_NORMAL)("limiting amount masked to sb.dma.min");
				s = sb.dma.min;
			}
			Bitu min_size = sb.dma.mul >> SB_SH;
			if (!min_size) min_size = 1;
			min_size *= 2;
			if (sb.dma.left > min_size) {
				if (s > (sb.dma.left - min_size))
					s = sb.dma.left - min_size;
				// This will trigger an irq, see
				// PlayDMATransfer, so lets not do that
				if (!sb.dma.autoinit && sb.dma.left <= sb.dma.min)
					s = 0;
				if (s)
					ProcessDMATransfer(s);
			}
			sb.mode = MODE_DMA_MASKED;
//			DSP_ChangeMode(MODE_DMA_MASKED);
			LOG(LOG_SB,LOG_NORMAL)("DMA masked,stopping output, left %d",chan->currcnt);
		}
	} else if (event==DMA_UNMASKED) {
		if (sb.mode==MODE_DMA_MASKED && sb.dma.mode!=DSP_DMA_NONE) {
			DSP_ChangeMode(MODE_DMA);
//			sb.mode=MODE_DMA;
			FlushRemainingDMATransfer();
			LOG(LOG_SB,LOG_NORMAL)("DMA unmasked,starting output, auto %d block %d",chan->autoinit,chan->basecnt);
		}
	}
	else {
		E_Exit("Unknown sblaster dma event");
	}
}

#define MIN_ADAPTIVE_STEP_SIZE 0
#define MAX_ADAPTIVE_STEP_SIZE 32767
#define DC_OFFSET_FADE 254

static INLINE Bit8u decode_ADPCM_4_sample(Bit8u sample,Bit8u & reference,Bits& scale) {
	static const Bit8s scaleMap[64] = {
		0,  1,  2,  3,  4,  5,  6,  7,  0,  -1,  -2,  -3,  -4,  -5,  -6,  -7,
		1,  3,  5,  7,  9, 11, 13, 15, -1,  -3,  -5,  -7,  -9, -11, -13, -15,
		2,  6, 10, 14, 18, 22, 26, 30, -2,  -6, -10, -14, -18, -22, -26, -30,
		4, 12, 20, 28, 36, 44, 52, 60, -4, -12, -20, -28, -36, -44, -52, -60
	};
	static const Bit8u adjustMap[64] = {
		  0, 0, 0, 0, 0, 16, 16, 16,
		  0, 0, 0, 0, 0, 16, 16, 16,
		240, 0, 0, 0, 0, 16, 16, 16,
		240, 0, 0, 0, 0, 16, 16, 16,
		240, 0, 0, 0, 0, 16, 16, 16,
		240, 0, 0, 0, 0, 16, 16, 16,
		240, 0, 0, 0, 0,  0,  0,  0,
		240, 0, 0, 0, 0,  0,  0,  0
	};

	Bits samp = sample + scale;

	if ((samp < 0) || (samp > 63)) {
		LOG(LOG_SB,LOG_ERROR)("Bad ADPCM-4 sample");
		if(samp < 0 ) samp =  0;
		if(samp > 63) samp = 63;
	}

	Bits ref = reference + scaleMap[samp];
	if (ref > 0xff) reference = 0xff;
	else if (ref < 0x00) reference = 0x00;
	else reference = (Bit8u)(ref&0xff);
	scale = (scale + adjustMap[samp]) & 0xff;

	return reference;
}

static INLINE Bit8u decode_ADPCM_2_sample(Bit8u sample,Bit8u & reference,Bits& scale) {
	static const Bit8s scaleMap[24] = {
		0,  1,  0,  -1, 1,  3,  -1,  -3,
		2,  6, -2,  -6, 4, 12,  -4, -12,
		8, 24, -8, -24, 6, 48, -16, -48
	};
	static const Bit8u adjustMap[24] = {
		  0, 4,   0, 4,
		252, 4, 252, 4, 252, 4, 252, 4,
		252, 4, 252, 4, 252, 4, 252, 4,
		252, 0, 252, 0
	};

	Bits samp = sample + scale;
	if ((samp < 0) || (samp > 23)) {
		LOG(LOG_SB,LOG_ERROR)("Bad ADPCM-2 sample");
		if(samp < 0 ) samp =  0;
		if(samp > 23) samp = 23;
	}

	Bits ref = reference + scaleMap[samp];
	if (ref > 0xff) reference = 0xff;
	else if (ref < 0x00) reference = 0x00;
	else reference = (Bit8u)(ref&0xff);
	scale = (scale + adjustMap[samp]) & 0xff;

	return reference;
}

INLINE Bit8u decode_ADPCM_3_sample(Bit8u sample,Bit8u & reference,Bits& scale) {
	static const Bit8s scaleMap[40] = {
		0,  1,  2,  3,  0,  -1,  -2,  -3,
		1,  3,  5,  7, -1,  -3,  -5,  -7,
		2,  6, 10, 14, -2,  -6, -10, -14,
		4, 12, 20, 28, -4, -12, -20, -28,
		5, 15, 25, 35, -5, -15, -25, -35
	};
	static const Bit8u adjustMap[40] = {
		  0, 0, 0, 8,   0, 0, 0, 8,
		248, 0, 0, 8, 248, 0, 0, 8,
		248, 0, 0, 8, 248, 0, 0, 8,
		248, 0, 0, 8, 248, 0, 0, 8,
		248, 0, 0, 0, 248, 0, 0, 0
	};

	Bits samp = sample + scale;
	if ((samp < 0) || (samp > 39)) {
		LOG(LOG_SB,LOG_ERROR)("Bad ADPCM-3 sample");
		if(samp < 0 ) samp =  0;
		if(samp > 39) samp = 39;
	}

	Bits ref = reference + scaleMap[samp];
	if (ref > 0xff) reference = 0xff;
	else if (ref < 0x00) reference = 0x00;
	else reference = (Bit8u)(ref&0xff);
	scale = (scale + adjustMap[samp]) & 0xff;

	return reference;
}

static void PlayDMATransfer(Bitu size)
{
	Bitu read=0;Bitu done=0;Bitu i=0;
	last_dma_callback = PIC_FullIndex();

	//Determine how much you should read
	if(sb.dma.autoinit) {
		if (sb.dma.left <= size)
			size = sb.dma.left;
	} else {
		if (sb.dma.left <= sb.dma.min)
			size = sb.dma.left;
	}

	//Read the actual data, process it and send it off to the mixer
	switch (sb.dma.mode) {
	case DSP_DMA_2:
		read=sb.dma.chan->Read(size,sb.dma.buf.b8);
		if (read && sb.adpcm.haveref) {
			sb.adpcm.haveref=false;
			sb.adpcm.reference=sb.dma.buf.b8[0];
			sb.adpcm.stepsize=MIN_ADAPTIVE_STEP_SIZE;
			i++;
		}
		for (;i<read;i++) {
			MixTemp[done++]=decode_ADPCM_2_sample((sb.dma.buf.b8[i] >> 6) & 0x3,sb.adpcm.reference,sb.adpcm.stepsize);
			MixTemp[done++]=decode_ADPCM_2_sample((sb.dma.buf.b8[i] >> 4) & 0x3,sb.adpcm.reference,sb.adpcm.stepsize);
			MixTemp[done++]=decode_ADPCM_2_sample((sb.dma.buf.b8[i] >> 2) & 0x3,sb.adpcm.reference,sb.adpcm.stepsize);
			MixTemp[done++]=decode_ADPCM_2_sample((sb.dma.buf.b8[i] >> 0) & 0x3,sb.adpcm.reference,sb.adpcm.stepsize);
		}
		sb.chan->AddSamples_m8(done,MixTemp);
		break;
	case DSP_DMA_3:
		read=sb.dma.chan->Read(size,sb.dma.buf.b8);
		if (read && sb.adpcm.haveref) {
			sb.adpcm.haveref=false;
			sb.adpcm.reference=sb.dma.buf.b8[0];
			sb.adpcm.stepsize=MIN_ADAPTIVE_STEP_SIZE;
			i++;
		}
		for (;i<read;i++) {
			MixTemp[done++]=decode_ADPCM_3_sample((sb.dma.buf.b8[i] >> 5) & 0x7,sb.adpcm.reference,sb.adpcm.stepsize);
			MixTemp[done++]=decode_ADPCM_3_sample((sb.dma.buf.b8[i] >> 2) & 0x7,sb.adpcm.reference,sb.adpcm.stepsize);
			MixTemp[done++]=decode_ADPCM_3_sample((sb.dma.buf.b8[i] & 0x3) << 1,sb.adpcm.reference,sb.adpcm.stepsize);
		}
		sb.chan->AddSamples_m8(done,MixTemp);
		break;
	case DSP_DMA_4:
		read=sb.dma.chan->Read(size,sb.dma.buf.b8);
		if (read && sb.adpcm.haveref) {
			sb.adpcm.haveref=false;
			sb.adpcm.reference=sb.dma.buf.b8[0];
			sb.adpcm.stepsize=MIN_ADAPTIVE_STEP_SIZE;
			i++;
		}
		for (;i<read;i++) {
			MixTemp[done++]=decode_ADPCM_4_sample(sb.dma.buf.b8[i] >> 4,sb.adpcm.reference,sb.adpcm.stepsize);
			MixTemp[done++]=decode_ADPCM_4_sample(sb.dma.buf.b8[i]& 0xf,sb.adpcm.reference,sb.adpcm.stepsize);
		}
		sb.chan->AddSamples_m8(done,MixTemp);
		break;
	case DSP_DMA_8:
		if (sb.dma.stereo) {
			read=sb.dma.chan->Read(size,&sb.dma.buf.b8[sb.dma.remain_size]);
			Bitu total=read+sb.dma.remain_size;
            if (!sb.dma.sign)  sb.chan->AddSamples_s8(total>>1,sb.dma.buf.b8);
            else sb.chan->AddSamples_s8s(total>>1,(Bit8s*)sb.dma.buf.b8);
			if (total&1) {
				sb.dma.remain_size=1;
				sb.dma.buf.b8[0]=sb.dma.buf.b8[total-1];
			} else sb.dma.remain_size=0;
		} else {
			read=sb.dma.chan->Read(size,sb.dma.buf.b8);
			if (!sb.dma.sign) sb.chan->AddSamples_m8(read,sb.dma.buf.b8);
			else sb.chan->AddSamples_m8s(read,(Bit8s *)sb.dma.buf.b8);
		}
		break;
	case DSP_DMA_16:
	case DSP_DMA_16_ALIASED:
		if (sb.dma.stereo) {
			/* In DSP_DMA_16_ALIASED mode temporarily divide by 2 to get number of 16-bit
			   samples, because 8-bit DMA Read returns byte size, while in DSP_DMA_16 mode
			   16-bit DMA Read returns word size */
			read=sb.dma.chan->Read(size,(Bit8u *)&sb.dma.buf.b16[sb.dma.remain_size])
				>> (sb.dma.mode==DSP_DMA_16_ALIASED ? 1:0);
			Bitu total=read+sb.dma.remain_size;
#if defined(WORDS_BIGENDIAN)
			if (sb.dma.sign) sb.chan->AddSamples_s16_nonnative(total>>1,sb.dma.buf.b16);
			else sb.chan->AddSamples_s16u_nonnative(total>>1,(Bit16u *)sb.dma.buf.b16);
#else
			if (sb.dma.sign) sb.chan->AddSamples_s16(total>>1,sb.dma.buf.b16);
			else sb.chan->AddSamples_s16u(total>>1,(Bit16u *)sb.dma.buf.b16);
#endif
			if (total&1) {
				sb.dma.remain_size=1;
				sb.dma.buf.b16[0]=sb.dma.buf.b16[total-1];
			} else sb.dma.remain_size=0;
		} else {
			read=sb.dma.chan->Read(size,(Bit8u *)sb.dma.buf.b16)
				>> (sb.dma.mode==DSP_DMA_16_ALIASED ? 1:0);
#if defined(WORDS_BIGENDIAN)
			if (sb.dma.sign) sb.chan->AddSamples_m16_nonnative(read,sb.dma.buf.b16);
			else sb.chan->AddSamples_m16u_nonnative(read,(Bit16u *)sb.dma.buf.b16);
#else
			if (sb.dma.sign) sb.chan->AddSamples_m16(read,sb.dma.buf.b16);
			else sb.chan->AddSamples_m16u(read,(Bit16u *)sb.dma.buf.b16);
#endif
		}
		//restore buffer length value to byte size in aliased mode
		if (sb.dma.mode==DSP_DMA_16_ALIASED) read=read<<1;
		break;
	default:
		LOG_MSG("%s: Unhandled dma mode %d", CardType(), sb.dma.mode);
		sb.mode=MODE_NONE;
		return;
	}
	//Check how many bytes were actually read
	sb.dma.left-=read;
	if (!sb.dma.left) {
<<<<<<< HEAD
		PIC_RemoveEvents(ProcessDMATransfer);
		if (sb.dma.mode >= DSP_DMA_16) 
=======
		PIC_RemoveEvents(END_DMA_Event);
		if (sb.dma.mode >= DSP_DMA_16)
>>>>>>> 5af937fc
			SB_RaiseIRQ(SB_IRQ_16);
		else
			SB_RaiseIRQ(SB_IRQ_8);

		if (!sb.dma.autoinit) {
			//Not new single cycle transfer waiting?
			if (!sb.dma.singlesize) {
				LOG(LOG_SB, LOG_NORMAL)("Single cycle transfer ended");
				sb.mode = MODE_NONE;
				sb.dma.mode = DSP_DMA_NONE;
			}
			else {
				//A single size transfer is still waiting, handle that now
				sb.dma.left = sb.dma.singlesize;
				sb.dma.singlesize = 0;
				LOG(LOG_SB, LOG_NORMAL)("Switch to Single cycle transfer begun");
			}
		} else {
			if (!sb.dma.autosize) {
				LOG(LOG_SB,LOG_NORMAL)("Auto-init transfer with 0 size");
				sb.mode=MODE_NONE;
			}
			//Continue with a new auto init transfer
			sb.dma.left = sb.dma.autosize;

		}
	}
}

/*
 *  This function intercepts the first DMA transfer and decides if it should
 *  suppress or play it.  The criteria is as follows:
 *   - Suppress DWORD-sized transfers (or less) in non-16-bit DMA modes
 *   - Suppress BYTE-sized transfers in 16-bit DMA modes
 */
static void SuppressInitialDMATransfer(Bitu size)
{
	const size_t size_limit = sb.dma.mode < DSP_DMA_16 ? sizeof(uint32_t)
	                                                   : sizeof(uint8_t);
	if (size <= size_limit) {
		SuppressDMATransfer(size);
		LOG_MSG("%s: Suppressed initial %" PRIuPTR "-byte %s transfer",
		        CardType(), size, DmaModeName());
	} else {
		PlayDMATransfer(size);
	}
	// We only get one shot at suppressing the first transfer,
	// so switch back to normal processing to deactivate this
	// function from intercepting subsequent DMA transfers.
	ProcessDMATransfer = &PlayDMATransfer;
}

static void SuppressDMATransfer(Bitu size)
{
	if (sb.dma.left < size)
		size = sb.dma.left;
	const Bitu read = sb.dma.chan->Read(size, sb.dma.buf.b8);
	sb.dma.left-=read;
	if (!sb.dma.left) {
		if (sb.dma.mode >= DSP_DMA_16) SB_RaiseIRQ(SB_IRQ_16);
		else SB_RaiseIRQ(SB_IRQ_8);
		//FIX, use the auto to single switch mechanics here as well or find a better way to silence
		if (sb.dma.autoinit) 
			sb.dma.left=sb.dma.autosize;
		else {
			sb.mode=MODE_NONE;
			sb.dma.mode=DSP_DMA_NONE;
		}
	}
	if (sb.dma.left) {
		Bitu bigger=(sb.dma.left > sb.dma.min) ? sb.dma.min : sb.dma.left;
		float delay=(bigger*1000.0f)/sb.dma.rate;
		PIC_AddEvent(SuppressDMATransfer, delay, bigger);
	}
}

static void FlushRemainingDMATransfer()
{
	if (!sb.dma.left) return;
	if (!sb.speaker && sb.type!=SBT_16) {
		Bitu bigger=(sb.dma.left > sb.dma.min) ? sb.dma.min : sb.dma.left;
		float delay=(bigger*1000.0f)/sb.dma.rate;
		PIC_AddEvent(SuppressDMATransfer, delay, bigger);
		LOG(LOG_SB,LOG_NORMAL)("%s: Silent DMA Transfer scheduling IRQ in %.3f milliseconds",
		                       CardType(), delay);
	} else if (sb.dma.left<sb.dma.min) {
		float delay=(sb.dma.left*1000.0f)/sb.dma.rate;
<<<<<<< HEAD
		LOG(LOG_SB,LOG_NORMAL)("%s: Short transfer scheduling IRQ in %.3f milliseconds",
		                       CardType(), delay);
		PIC_AddEvent(ProcessDMATransfer, delay, sb.dma.left);
=======
		LOG(LOG_SB,LOG_NORMAL)("Short transfer scheduling IRQ in %.3f milliseconds",delay);
		PIC_AddEvent(END_DMA_Event,delay,sb.dma.left);
>>>>>>> 5af937fc
	}
}

static void DSP_ChangeMode(DSP_MODES mode) {
	if (sb.mode==mode) return;
	else sb.chan->FillUp();
	sb.mode=mode;
}

static void DSP_RaiseIRQEvent(Bitu /*val*/) {
	SB_RaiseIRQ(SB_IRQ_8);
}

static void DSP_DoDMATransfer(const DMA_MODES mode, Bitu freq, bool autoinit, bool stereo) {
	//Fill up before changing state?
	sb.chan->FillUp();

	//Starting a new transfer will clear any active irqs?
	sb.irq.pending_8bit = false;
	sb.irq.pending_16bit = false;
	PIC_DeActivateIRQ(sb.hw.irq);

	switch (mode) {
	case DSP_DMA_2:          sb.dma.mul = (1 << SB_SH) / 4; break;
	case DSP_DMA_3:          sb.dma.mul = (1 << SB_SH) / 3; break;
	case DSP_DMA_4:          sb.dma.mul = (1 << SB_SH) / 2; break;
	case DSP_DMA_8:          sb.dma.mul = (1 << SB_SH); break;
	case DSP_DMA_16:         sb.dma.mul = (1 << SB_SH); break;
	case DSP_DMA_16_ALIASED: sb.dma.mul = (1 << SB_SH) * 2; break;
	default:
		LOG(LOG_SB,LOG_ERROR)("DSP:Illegal transfer mode %d", mode);
		return;
	}

	//Going from an active autoinit into a single cycle
	if (sb.mode >= MODE_DMA && sb.dma.autoinit && !autoinit) {
		//Don't do anything, the total will flip over on the next transfer
	}
	//Just a normal single cycle transfer
	else if (!autoinit) {
		sb.dma.left = sb.dma.singlesize;
		sb.dma.singlesize = 0;
	}
	//Going into an autoinit transfer
	else {
		//Transfer full cycle again
		sb.dma.left = sb.dma.autosize;
	}
	sb.dma.autoinit = autoinit;
	sb.dma.mode = mode;
	sb.dma.stereo = stereo;
	//Double the reading speed for stereo mode
	if (sb.dma.stereo)
		sb.dma.mul*=2;
	sb.dma.rate=(sb.freq*sb.dma.mul) >> SB_SH;
	sb.dma.min=(sb.dma.rate*3)/1000;
	sb.chan->SetFreq(freq);

	PIC_RemoveEvents(ProcessDMATransfer);
	//Set to be masked, the dma call can change this again.
	sb.mode = MODE_DMA_MASKED;
	sb.dma.chan->Register_Callback(DSP_DMA_CallBack);

#if (C_DEBUG)
	LOG(LOG_SB, LOG_NORMAL)
	("DMA Transfer:%s %s %s freq %d rate %d size %d", DmaModeName(),
	 stereo ? "Stereo" : "Mono", autoinit ? "Auto-Init" : "Single-Cycle",
	 freq, sb.dma.rate, sb.dma.left);
#endif
}

static void DSP_PrepareDMA_Old(DMA_MODES mode,bool autoinit,bool sign) {
	sb.dma.sign=sign;
	if (!autoinit)
		sb.dma.singlesize=1+sb.dsp.in.data[0]+(sb.dsp.in.data[1] << 8);
	sb.dma.chan=GetDMAChannel(sb.hw.dma8);
	DSP_DoDMATransfer(mode,sb.freq / (sb.mixer.stereo ? 2 : 1), autoinit, sb.mixer.stereo);
}

static void DSP_PrepareDMA_New(DMA_MODES mode,Bitu length,bool autoinit,bool stereo) {
	Bitu freq=sb.freq;

	//equal length if data format and dma channel are both 16-bit or 8-bit
	if (mode==DSP_DMA_16) {
		if (sb.hw.dma16!=0xff) {
			sb.dma.chan=GetDMAChannel(sb.hw.dma16);
			if (sb.dma.chan==NULL) {
				sb.dma.chan=GetDMAChannel(sb.hw.dma8);
				mode=DSP_DMA_16_ALIASED;
				length *= 2;
			}
		} else {
			sb.dma.chan=GetDMAChannel(sb.hw.dma8);
			mode=DSP_DMA_16_ALIASED;
			//UNDOCUMENTED:
			//In aliased mode sample length is written to DSP as number of
			//16-bit samples so we need double 8-bit DMA buffer length
			length *= 2;
		}
	} else sb.dma.chan=GetDMAChannel(sb.hw.dma8);
	//Set the length to the correct register depending on mode
	if (autoinit) {
		sb.dma.autosize = length;
	}
	else {
		sb.dma.singlesize = length;
	}
	DSP_DoDMATransfer(mode,freq,autoinit,stereo);
}


static void DSP_AddData(Bit8u val) {
	if (sb.dsp.out.used<DSP_BUFSIZE) {
		Bitu start=sb.dsp.out.used+sb.dsp.out.pos;
		if (start>=DSP_BUFSIZE) start-=DSP_BUFSIZE;
		sb.dsp.out.data[start]=val;
		sb.dsp.out.used++;
	} else {
		LOG(LOG_SB,LOG_ERROR)("DSP:Data Output buffer full");
	}
}


static void DSP_FinishReset(Bitu /*val*/) {
	DSP_FlushData();
	DSP_AddData(0xaa);
	sb.dsp.state=DSP_S_NORMAL;
}

static void DSP_Reset(void) {
	LOG(LOG_SB,LOG_ERROR)("DSP:Reset");
	PIC_DeActivateIRQ(sb.hw.irq);

	DSP_ChangeMode(MODE_NONE);
	DSP_FlushData();
	sb.dsp.cmd=DSP_NO_COMMAND;
	sb.dsp.cmd_len=0;
	sb.dsp.in.pos=0;
	sb.dsp.write_busy=0;
	PIC_RemoveEvents(DSP_FinishReset);

	sb.dma.left=0;
	sb.dma.singlesize=0;
	sb.dma.autosize = 0;
	sb.dma.stereo=false;
	sb.dma.sign=false;
	sb.dma.autoinit=false;
	sb.dma.mode=DSP_DMA_NONE;
	sb.dma.remain_size=0;
	if (sb.dma.chan) sb.dma.chan->Clear_Request();

	sb.freq=22050;
	sb.time_constant=45;
	sb.dac.used=0;
	sb.dac.last=0;
	sb.e2.value=0xaa;
	sb.e2.count=0;
	sb.irq.pending_8bit=false;
	sb.irq.pending_16bit=false;
	sb.chan->SetFreq(22050);
	InitializeSpeakerState();
	PIC_RemoveEvents(ProcessDMATransfer);
}

static void DSP_DoReset(Bit8u val) {
	if (((val&1)!=0) && (sb.dsp.state!=DSP_S_RESET)) {
		// TODO Get out of highspeed mode
		// Halt the channel so we're silent across reset events.
		// Channel is re-enabled (if SB16) or via control by the game
		// (non-SB16).
		sb.chan->Enable(false);
		DSP_Reset();
		sb.dsp.state=DSP_S_RESET;
	} else if (((val&1)==0) && (sb.dsp.state==DSP_S_RESET)) {	// reset off
		sb.dsp.state=DSP_S_RESET_WAIT;
		PIC_RemoveEvents(DSP_FinishReset);
		PIC_AddEvent(DSP_FinishReset,20.0f/1000.0f,0);	// 20 microseconds
		LOG_MSG("%s: DSP was reset", CardType());
	}
}

static void DSP_E2_DMA_CallBack(DmaChannel * /*chan*/, DMAEvent event) {
	if (event==DMA_UNMASKED) {
		Bit8u val=(Bit8u)(sb.e2.value&0xff);
		DmaChannel * chan=GetDMAChannel(sb.hw.dma8);
		chan->Register_Callback(0);
		chan->Write(1,&val);
	}
}

static void DSP_ADC_CallBack(DmaChannel * /*chan*/, DMAEvent event) {
	if (event!=DMA_UNMASKED) return;
	Bit8u val=128;
	DmaChannel * ch=GetDMAChannel(sb.hw.dma8);
	while (sb.dma.left--) {
		ch->Write(1,&val);
	}
	SB_RaiseIRQ(SB_IRQ_8);
	ch->Register_Callback(0);
}

static void DSP_ChangeRate(Bitu freq) {
	if (sb.freq!=freq && sb.dma.mode!=DSP_DMA_NONE) {
		sb.chan->FillUp();
		sb.chan->SetFreq(freq / (sb.mixer.stereo ? 2 : 1));
		sb.dma.rate=(freq*sb.dma.mul) >> SB_SH;
		sb.dma.min=(sb.dma.rate*3)/1000;
	}
	sb.freq=freq;
}

Bitu DEBUG_EnableDebugger(void);

#define DSP_SB16_ONLY if (sb.type != SBT_16) { LOG(LOG_SB,LOG_ERROR)("DSP:Command %2X requires SB16",sb.dsp.cmd); break; }
#define DSP_SB2_ABOVE if (sb.type <= SBT_1) { LOG(LOG_SB,LOG_ERROR)("DSP:Command %2X requires SB2 or above",sb.dsp.cmd); break; }

static void DSP_DoCommand(void) {
//	LOG_MSG("DSP Command %X",sb.dsp.cmd);
	switch (sb.dsp.cmd) {
	case 0x04:
		if (sb.type == SBT_16) {
			/* SB16 ASP set mode register */
			if ((sb.dsp.in.data[0]&0xf1)==0xf1) ASP_init_in_progress=true;
			else ASP_init_in_progress=false;
			LOG(LOG_SB,LOG_NORMAL)("DSP Unhandled SB16ASP command %X (set mode register to %X)",sb.dsp.cmd,sb.dsp.in.data[0]);
		} else {
			/* DSP Status SB 2.0/pro version. NOT SB16. */
			DSP_FlushData();
			if (sb.type == SBT_2) DSP_AddData(0x88);
			else if ((sb.type == SBT_PRO1) || (sb.type == SBT_PRO2)) DSP_AddData(0x7b);
			else DSP_AddData(0xff);			//Everything enabled
		}
		break;
	case 0x05:	/* SB16 ASP set codec parameter */
		LOG(LOG_SB,LOG_NORMAL)("DSP Unhandled SB16ASP command %X (set codec parameter)",sb.dsp.cmd);
		break;
	case 0x08:	/* SB16 ASP get version */
		LOG(LOG_SB,LOG_NORMAL)("DSP Unhandled SB16ASP command %X sub %X",sb.dsp.cmd,sb.dsp.in.data[0]);
		if (sb.type == SBT_16) {
			switch (sb.dsp.in.data[0]) {
				case 0x03:
					DSP_AddData(0x18);	// version ID (??)
					break;
				default:
					LOG(LOG_SB,LOG_NORMAL)("DSP Unhandled SB16ASP command %X sub %X",sb.dsp.cmd,sb.dsp.in.data[0]);
					break;
			}
		} else {
			LOG(LOG_SB,LOG_NORMAL)("DSP Unhandled SB16ASP command %X sub %X",sb.dsp.cmd,sb.dsp.in.data[0]);
		}
		break;
	case 0x0e:	/* SB16 ASP set register */
		if (sb.type == SBT_16) {
//			LOG(LOG_SB,LOG_NORMAL)("SB16 ASP set register %X := %X",sb.dsp.in.data[0],sb.dsp.in.data[1]);
			ASP_regs[sb.dsp.in.data[0]] = sb.dsp.in.data[1];
		} else {
			LOG(LOG_SB,LOG_NORMAL)("DSP Unhandled SB16ASP command %X (set register)",sb.dsp.cmd);
		}
		break;
	case 0x0f:	/* SB16 ASP get register */
		if (sb.type == SBT_16) {
			if ((ASP_init_in_progress) && (sb.dsp.in.data[0]==0x83)) {
				ASP_regs[0x83] = ~ASP_regs[0x83];
			}
//			LOG(LOG_SB,LOG_NORMAL)("SB16 ASP get register %X == %X",sb.dsp.in.data[0],ASP_regs[sb.dsp.in.data[0]]);
			DSP_AddData(ASP_regs[sb.dsp.in.data[0]]);
		} else {
			LOG(LOG_SB,LOG_NORMAL)("DSP Unhandled SB16ASP command %X (get register)",sb.dsp.cmd);
		}
		break;
	case 0x10:	/* Direct DAC */
		DSP_ChangeMode(MODE_DAC);
		if (sb.dac.used<DSP_DACSIZE) {
			sb.dac.data[sb.dac.used++]=(Bit8s(sb.dsp.in.data[0] ^ 0x80)) << 8;
			sb.dac.data[sb.dac.used++]=(Bit8s(sb.dsp.in.data[0] ^ 0x80)) << 8;
		}
		break;
	case 0x24:	/* Singe Cycle 8-Bit DMA ADC */
		//Directly write to left?
		sb.dma.left = 1 + sb.dsp.in.data[0] + (sb.dsp.in.data[1] << 8);
		sb.dma.sign=false;
		LOG(LOG_SB,LOG_ERROR)("DSP:Faked ADC for %d bytes",sb.dma.left);
		GetDMAChannel(sb.hw.dma8)->Register_Callback(DSP_ADC_CallBack);
		break;
	case 0x14:	/* Singe Cycle 8-Bit DMA DAC */
	case 0x15:	/* Wari hack. Waru uses this one instead of 0x14, but some weird stuff going on there anyway */
	case 0x91:	/* Singe Cycle 8-Bit DMA High speed DAC */
		/* Note: 0x91 is documented only for DSP ver.2.x and 3.x, not 4.x */
		DSP_PrepareDMA_Old(DSP_DMA_8,false,false);
		break;
	case 0x90:	/* Auto Init 8-bit DMA High Speed */
	case 0x1c:	/* Auto Init 8-bit DMA */
		DSP_SB2_ABOVE; /* Note: 0x90 is documented only for DSP ver.2.x and 3.x, not 4.x */
		DSP_PrepareDMA_Old(DSP_DMA_8,true,false);
		break;
	case 0x38:  /* Write to SB MIDI Output */
		if (sb.midi == true) MIDI_RawOutByte(sb.dsp.in.data[0]);
		break;
	case 0x40:	/* Set Timeconstant */
		DSP_ChangeRate(1000000 / (256 - sb.dsp.in.data[0]));
		break;
	case 0x41:	/* Set Output Samplerate */
	case 0x42:	/* Set Input Samplerate */
		/* Note: 0x42 is handled like 0x41, needed by Fasttracker II */
		DSP_SB16_ONLY;
		DSP_ChangeRate((sb.dsp.in.data[0] << 8) | sb.dsp.in.data[1]);
		break;
	case 0x48:	/* Set DMA Block Size */
		DSP_SB2_ABOVE;
		sb.dma.autosize=1+sb.dsp.in.data[0]+(sb.dsp.in.data[1] << 8);
		break;
	case 0x75:	/* 075h : Single Cycle 4-bit ADPCM Reference */
<<<<<<< HEAD
		sb.adpcm.haveref=true;
		FALLTHROUGH;
	case 0x74:	/* 074h : Single Cycle 4-bit ADPCM */	
		DSP_PrepareDMA_Old(DSP_DMA_4,false,false);
		break;
	case 0x77:	/* 077h : Single Cycle 3-bit(2.6bit) ADPCM Reference*/
		sb.adpcm.haveref=true;
		FALLTHROUGH;
	case 0x76:  /* 074h : Single Cycle 3-bit(2.6bit) ADPCM */
=======
		sb.adpcm.haveref = true;
		/* FALLTHROUGH */
	case 0x74:	/* 074h : Single Cycle 4-bit ADPCM */
		DSP_PrepareDMA_Old(DSP_DMA_4,false,false);
		break;
	case 0x77:	/* 077h : Single Cycle 3-bit(2.6bit) ADPCM Reference*/
		sb.adpcm.haveref = true;
		/* FALLTHROUGH */
	case 0x76:	/* 074h : Single Cycle 3-bit(2.6bit) ADPCM */
>>>>>>> 5af937fc
		DSP_PrepareDMA_Old(DSP_DMA_3,false,false);
		break;
	case 0x7d:	/* Auto Init 4-bit ADPCM Reference */
		DSP_SB2_ABOVE;
		sb.adpcm.haveref = true;
		DSP_PrepareDMA_Old(DSP_DMA_4,true,false);
		break;
	case 0x17:	/* 017h : Single Cycle 2-bit ADPCM Reference*/
<<<<<<< HEAD
		sb.adpcm.haveref=true;
		FALLTHROUGH;
	case 0x16:  /* 074h : Single Cycle 2-bit ADPCM */
=======
		sb.adpcm.haveref = true;
		/* FALLTHROUGH */
	case 0x16:	/* 074h : Single Cycle 2-bit ADPCM */
>>>>>>> 5af937fc
		DSP_PrepareDMA_Old(DSP_DMA_2,false,false);
		break;
	case 0x80:	/* Silence DAC */
		PIC_AddEvent(&DSP_RaiseIRQEvent,
			(1000.0f*(1+sb.dsp.in.data[0]+(sb.dsp.in.data[1] << 8))/sb.freq));
		break;
	case 0xb0:	case 0xb1:	case 0xb2:	case 0xb3:  case 0xb4:	case 0xb5:	case 0xb6:	case 0xb7:
	case 0xb8:	case 0xb9:	case 0xba:	case 0xbb:  case 0xbc:	case 0xbd:	case 0xbe:	case 0xbf:
	case 0xc0:	case 0xc1:	case 0xc2:	case 0xc3:  case 0xc4:	case 0xc5:	case 0xc6:	case 0xc7:
	case 0xc8:	case 0xc9:	case 0xca:	case 0xcb:  case 0xcc:	case 0xcd:	case 0xce:	case 0xcf:
		DSP_SB16_ONLY;
		/* Generic 8/16 bit DMA */
		sb.dma.sign=(sb.dsp.in.data[0] & 0x10) > 0;
		DSP_PrepareDMA_New((sb.dsp.cmd & 0x10) ? DSP_DMA_16 : DSP_DMA_8,
			1+sb.dsp.in.data[1]+(sb.dsp.in.data[2] << 8),
			(sb.dsp.cmd & 0x4)>0,
			(sb.dsp.in.data[0] & 0x20) > 0
		);
		break;
	case 0xd5:	/* Halt 16-bit DMA */
		DSP_SB16_ONLY;
		FALLTHROUGH;
	case 0xd0:	/* Halt 8-bit DMA */
//		DSP_ChangeMode(MODE_NONE);
		LOG(LOG_SB, LOG_NORMAL)("Halt DMA Command");
//		Games sometimes already program a new dma before stopping, gives noise
		if (sb.mode==MODE_NONE) {
			// possibly different code here that does not switch to MODE_DMA_PAUSE
		}
		sb.mode=MODE_DMA_PAUSE;
		PIC_RemoveEvents(ProcessDMATransfer);
		break;
	case 0xd1:	/* Enable Speaker */
		DSP_SetSpeaker(true);
		break;
	case 0xd3:	/* Disable Speaker */
		DSP_SetSpeaker(false);
		break;
	case 0xd8:  /* Speaker status */
		DSP_SB2_ABOVE;
		DSP_FlushData();
		if (sb.speaker) DSP_AddData(0xff);
		else DSP_AddData(0x00);
		break;
	case 0xd6:	/* Continue DMA 16-bit */
		DSP_SB16_ONLY;
		FALLTHROUGH;
	case 0xd4:	/* Continue DMA 8-bit*/
		LOG(LOG_SB, LOG_NORMAL)("Continue DMA command");
		if (sb.mode==MODE_DMA_PAUSE) {
			sb.mode=MODE_DMA_MASKED;
			if (sb.dma.chan!=NULL) sb.dma.chan->Register_Callback(DSP_DMA_CallBack);
		}
		break;
	case 0xd9:  /* Exit Autoinitialize 16-bit */
		DSP_SB16_ONLY;
		FALLTHROUGH;
	case 0xda:	/* Exit Autoinitialize 8-bit */
		DSP_SB2_ABOVE;
		LOG(LOG_SB, LOG_NORMAL)("Exit Autoinit command");
		sb.dma.autoinit=false;		//Should stop itself
		break;
	case 0xe0:	/* DSP Identification - SB2.0+ */
		DSP_FlushData();
		DSP_AddData(~sb.dsp.in.data[0]);
		break;
	case 0xe1:	/* Get DSP Version */
		DSP_FlushData();
		switch (sb.type) {
		case SBT_1:
			DSP_AddData(0x1);DSP_AddData(0x05);break;
		case SBT_2:
			DSP_AddData(0x2);DSP_AddData(0x1);break;
		case SBT_PRO1:
			DSP_AddData(0x3);DSP_AddData(0x0);break;
		case SBT_PRO2:
			DSP_AddData(0x3);DSP_AddData(0x2);break;
		case SBT_16:
			DSP_AddData(0x4);DSP_AddData(0x5);break;
		default:
			break;
		}
		break;
	case 0xe2:	/* Weird DMA identification write routine */
		{
			LOG(LOG_SB,LOG_NORMAL)("DSP Function 0xe2");
			for (Bitu i = 0; i < 8; i++)
				if ((sb.dsp.in.data[0] >> i) & 0x01) sb.e2.value += E2_incr_table[sb.e2.count % 4][i];
			 sb.e2.value += E2_incr_table[sb.e2.count % 4][8];
			 sb.e2.count++;
			 GetDMAChannel(sb.hw.dma8)->Register_Callback(DSP_E2_DMA_CallBack);
		}
		break;
	case 0xe3:	/* DSP Copyright */
		{
			DSP_FlushData();
			for (size_t i=0;i<=strlen(copyright_string);i++) {
				DSP_AddData(copyright_string[i]);
			}
		}
		break;
	case 0xe4:	/* Write Test Register */
		sb.dsp.test_register=sb.dsp.in.data[0];
		break;
	case 0xe8:	/* Read Test Register */
		DSP_FlushData();
		DSP_AddData(sb.dsp.test_register);;
		break;
	case 0xf2:	/* Trigger 8bit IRQ */
		//Small delay in order to emulate the slowness of the DSP, fixes Llamatron 2012 and Lemmings 3D
		PIC_AddEvent(&DSP_RaiseIRQEvent,0.01f);
		LOG(LOG_SB, LOG_NORMAL)("Trigger 8bit IRQ command");
		break;
	case 0xf3:   /* Trigger 16bit IRQ */
		DSP_SB16_ONLY;
		SB_RaiseIRQ(SB_IRQ_16);
		LOG(LOG_SB, LOG_NORMAL)("Trigger 16bit IRQ command");
		break;
	case 0xf8:  /* Undocumented, pre-SB16 only */
		DSP_FlushData();
		DSP_AddData(0);
		break;
	case 0x30: case 0x31:
		LOG(LOG_SB,LOG_ERROR)("DSP:Unimplemented MIDI I/O command %2X",sb.dsp.cmd);
		break;
	case 0x34: case 0x35: case 0x36: case 0x37:
		DSP_SB2_ABOVE;
		LOG(LOG_SB,LOG_ERROR)("DSP:Unimplemented MIDI UART command %2X",sb.dsp.cmd);
		break;
	case 0x7f: case 0x1f:
		DSP_SB2_ABOVE;
		LOG(LOG_SB,LOG_ERROR)("DSP:Unimplemented auto-init DMA ADPCM command %2X",sb.dsp.cmd);
		break;
	case 0x20:
		DSP_AddData(0x7f);   // fake silent input for Creative parrot
		break;
	case 0x2c:
	case 0x98: case 0x99: /* Documented only for DSP 2.x and 3.x */
	case 0xa0: case 0xa8: /* Documented only for DSP 3.x */
		LOG(LOG_SB,LOG_ERROR)("DSP:Unimplemented input command %2X",sb.dsp.cmd);
		break;
	case 0xf9:	/* SB16 ASP ??? */
		if (sb.type == SBT_16) {
			LOG(LOG_SB,LOG_NORMAL)("SB16 ASP unknown function %x",sb.dsp.in.data[0]);
			// just feed it what it expects
			switch (sb.dsp.in.data[0]) {
			case 0x0b:
				DSP_AddData(0x00);
				break;
			case 0x0e:
				DSP_AddData(0xff);
				break;
			case 0x0f:
				DSP_AddData(0x07);
				break;
			case 0x23:
				DSP_AddData(0x00);
				break;
			case 0x24:
				DSP_AddData(0x00);
				break;
			case 0x2b:
				DSP_AddData(0x00);
				break;
			case 0x2c:
				DSP_AddData(0x00);
				break;
			case 0x2d:
				DSP_AddData(0x00);
				break;
			case 0x37:
				DSP_AddData(0x38);
				break;
			default:
				DSP_AddData(0x00);
				break;
			}
		} else {
			LOG(LOG_SB,LOG_NORMAL)("SB16 ASP unknown function %X",sb.dsp.cmd);
		}
		break;
	default:
		LOG(LOG_SB,LOG_ERROR)("DSP:Unhandled (undocumented) command %2X",sb.dsp.cmd);
		break;
	}
	sb.dsp.cmd=DSP_NO_COMMAND;
	sb.dsp.cmd_len=0;
	sb.dsp.in.pos=0;
}

static void DSP_DoWrite(Bit8u val) {
	switch (sb.dsp.cmd) {
	case DSP_NO_COMMAND:
		sb.dsp.cmd=val;
		if (sb.type == SBT_16) sb.dsp.cmd_len=DSP_cmd_len_sb16[val];
		else sb.dsp.cmd_len=DSP_cmd_len_sb[val];
		sb.dsp.in.pos=0;
		if (!sb.dsp.cmd_len) DSP_DoCommand();
		break;
	default:
		sb.dsp.in.data[sb.dsp.in.pos]=val;
		sb.dsp.in.pos++;
		if (sb.dsp.in.pos>=sb.dsp.cmd_len) DSP_DoCommand();
	}
}

static Bit8u DSP_ReadData(void) {
/* Static so it repeats the last value on succesive reads (JANGLE DEMO) */
	if (sb.dsp.out.used) {
		sb.dsp.out.lastval=sb.dsp.out.data[sb.dsp.out.pos];
		sb.dsp.out.pos++;
		if (sb.dsp.out.pos>=DSP_BUFSIZE) sb.dsp.out.pos-=DSP_BUFSIZE;
		sb.dsp.out.used--;
	}
	return sb.dsp.out.lastval;
}

static float calc_vol(Bit8u amount) {
	Bit8u count = 31 - amount;
	float db = static_cast<float>(count);
	if (sb.type == SBT_PRO1 || sb.type == SBT_PRO2) {
		if (count) {
			if (count < 16) db -= 1.0f;
			else if (count > 16) db += 1.0f;
			if (count == 24) db += 2.0f;
			if (count > 27) return 0.0f; //turn it off.
		}
	} else { //Give the rest, the SB16 scale, as we don't have data.
		db *= 2.0f;
		if (count > 20) db -= 1.0f;
	}
	return (float) pow (10.0f,-0.05f * db);
}
static void CTMIXER_UpdateVolumes(void) {
	if (!sb.mixer.enabled) return;
	MixerChannel * chan;
	float m0 = calc_vol(sb.mixer.master[0]);
	float m1 = calc_vol(sb.mixer.master[1]);
	chan = MIXER_FindChannel("SB");
	if (chan) chan->SetVolume(m0 * calc_vol(sb.mixer.dac[0]), m1 * calc_vol(sb.mixer.dac[1]));
	chan = MIXER_FindChannel("FM");
	if (chan) chan->SetVolume(m0 * calc_vol(sb.mixer.fm[0]) , m1 * calc_vol(sb.mixer.fm[1]) );
	chan = MIXER_FindChannel("CDAUDIO");
	if (chan) chan->SetVolume(m0 * calc_vol(sb.mixer.cda[0]), m1 * calc_vol(sb.mixer.cda[1]));
}

static void CTMIXER_Reset(void) {
	sb.mixer.fm[0]=
	sb.mixer.fm[1]=
	sb.mixer.cda[0]=
	sb.mixer.cda[1]=
	sb.mixer.dac[0]=
	sb.mixer.dac[1]=31;
	sb.mixer.master[0]=
	sb.mixer.master[1]=31;
	CTMIXER_UpdateVolumes();
}

#define SETPROVOL(_WHICH_,_VAL_)										\
	_WHICH_[0]=   ((((_VAL_) & 0xf0) >> 3)|(sb.type==SBT_16 ? 1:3));	\
	_WHICH_[1]=   ((((_VAL_) & 0x0f) << 1)|(sb.type==SBT_16 ? 1:3));	\

#define MAKEPROVOL(_WHICH_)											\
	((((_WHICH_[0] & 0x1e) << 3) | ((_WHICH_[1] & 0x1e) >> 1)) |	\
		((sb.type==SBT_PRO1 || sb.type==SBT_PRO2) ? 0x11:0))

static void DSP_ChangeStereo(bool stereo) {
	if (!sb.dma.stereo && stereo) {
		sb.chan->SetFreq(sb.freq/2);
		sb.dma.mul*=2;
		sb.dma.rate=(sb.freq*sb.dma.mul) >> SB_SH;
		sb.dma.min=(sb.dma.rate*3)/1000;
	} else if (sb.dma.stereo && !stereo) {
		sb.chan->SetFreq(sb.freq);
		sb.dma.mul/=2;
		sb.dma.rate=(sb.freq*sb.dma.mul) >> SB_SH;
		sb.dma.min=(sb.dma.rate*3)/1000;
	}
	sb.dma.stereo=stereo;
}

static void CTMIXER_Write(Bit8u val) {
	switch (sb.mixer.index) {
	case 0x00:		/* Reset */
		CTMIXER_Reset();
		LOG(LOG_SB,LOG_WARN)("Mixer reset value %x",val);
		break;
	case 0x02:		/* Master Volume (SB2 Only) */
		SETPROVOL(sb.mixer.master,(val&0xf)|(val<<4));
		CTMIXER_UpdateVolumes();
		break;
	case 0x04:		/* DAC Volume (SBPRO) */
		SETPROVOL(sb.mixer.dac,val);
		CTMIXER_UpdateVolumes();
		break;
	case 0x06:		/* FM output selection, Somewhat obsolete with dual OPL SBpro + FM volume (SB2 Only) */
		//volume controls both channels
		SETPROVOL(sb.mixer.fm,(val&0xf)|(val<<4));
		CTMIXER_UpdateVolumes();
		if(val&0x60) LOG(LOG_SB,LOG_WARN)("Turned FM one channel off. not implemented %X",val);
		//TODO Change FM Mode if only 1 fm channel is selected
		break;
	case 0x08:		/* CDA Volume (SB2 Only) */
		SETPROVOL(sb.mixer.cda,(val&0xf)|(val<<4));
		CTMIXER_UpdateVolumes();
		break;
	case 0x0a:		/* Mic Level (SBPRO) or DAC Volume (SB2): 2-bit, 3-bit on SB16 */
		if (sb.type==SBT_2) {
			sb.mixer.dac[0]=sb.mixer.dac[1]=((val & 0x6) << 2)|3;
			CTMIXER_UpdateVolumes();
		} else {
			sb.mixer.mic=((val & 0x7) << 2)|(sb.type==SBT_16?1:3);
		}
		break;
	case 0x0e:		/* Output/Stereo Select */
		sb.mixer.stereo=(val & 0x2) > 0;
		sb.mixer.filtered=(val & 0x20) > 0;
		DSP_ChangeStereo(sb.mixer.stereo);
		LOG(LOG_SB,LOG_WARN)("Mixer set to %s",sb.dma.stereo ? "STEREO" : "MONO");
		break;
	case 0x22:		/* Master Volume (SBPRO) */
		SETPROVOL(sb.mixer.master,val);
		CTMIXER_UpdateVolumes();
		break;
	case 0x26:		/* FM Volume (SBPRO) */
		SETPROVOL(sb.mixer.fm,val);
		CTMIXER_UpdateVolumes();
		break;
	case 0x28:		/* CD Audio Volume (SBPRO) */
		SETPROVOL(sb.mixer.cda,val);
		CTMIXER_UpdateVolumes();
		break;
	case 0x2e:		/* Line-in Volume (SBPRO) */
		SETPROVOL(sb.mixer.lin,val);
		break;
	//case 0x20:		/* Master Volume Left (SBPRO) ? */
	case 0x30:		/* Master Volume Left (SB16) */
		if (sb.type==SBT_16) {
			sb.mixer.master[0]=val>>3;
			CTMIXER_UpdateVolumes();
		}
		break;
	//case 0x21:		/* Master Volume Right (SBPRO) ? */
	case 0x31:		/* Master Volume Right (SB16) */
		if (sb.type==SBT_16) {
			sb.mixer.master[1]=val>>3;
			CTMIXER_UpdateVolumes();
		}
		break;
	case 0x32:		/* DAC Volume Left (SB16) */
		if (sb.type==SBT_16) {
			sb.mixer.dac[0]=val>>3;
			CTMIXER_UpdateVolumes();
		}
		break;
	case 0x33:		/* DAC Volume Right (SB16) */
		if (sb.type==SBT_16) {
			sb.mixer.dac[1]=val>>3;
			CTMIXER_UpdateVolumes();
		}
		break;
	case 0x34:		/* FM Volume Left (SB16) */
		if (sb.type==SBT_16) {
			sb.mixer.fm[0]=val>>3;
			CTMIXER_UpdateVolumes();
		}
                break;
	case 0x35:		/* FM Volume Right (SB16) */
		if (sb.type==SBT_16) {
			sb.mixer.fm[1]=val>>3;
			CTMIXER_UpdateVolumes();
		}
		break;
	case 0x36:		/* CD Volume Left (SB16) */
		if (sb.type==SBT_16) {
			sb.mixer.cda[0]=val>>3;
			CTMIXER_UpdateVolumes();
		}
		break;
	case 0x37:		/* CD Volume Right (SB16) */
		if (sb.type==SBT_16) {
			sb.mixer.cda[1]=val>>3;
			CTMIXER_UpdateVolumes();
		}
		break;
	case 0x38:		/* Line-in Volume Left (SB16) */
		if (sb.type==SBT_16) sb.mixer.lin[0]=val>>3;
		break;
	case 0x39:		/* Line-in Volume Right (SB16) */
		if (sb.type==SBT_16) sb.mixer.lin[1]=val>>3;
		break;
	case 0x3a:
		if (sb.type==SBT_16) sb.mixer.mic=val>>3;
		break;
	case 0x80:		/* IRQ Select */
		sb.hw.irq=0xff;
		if (val & 0x1) sb.hw.irq=2;
		else if (val & 0x2) sb.hw.irq=5;
		else if (val & 0x4) sb.hw.irq=7;
		else if (val & 0x8) sb.hw.irq=10;
		break;
	case 0x81:		/* DMA Select */
		sb.hw.dma8=0xff;
		sb.hw.dma16=0xff;
		if (val & 0x1) sb.hw.dma8=0;
		else if (val & 0x2) sb.hw.dma8=1;
		else if (val & 0x8) sb.hw.dma8=3;
		if (val & 0x20) sb.hw.dma16=5;
		else if (val & 0x40) sb.hw.dma16=6;
		else if (val & 0x80) sb.hw.dma16=7;
		LOG(LOG_SB,LOG_NORMAL)("Mixer select dma8:%x dma16:%x",sb.hw.dma8,sb.hw.dma16);
		break;
	default:

		if(	((sb.type == SBT_PRO1 || sb.type == SBT_PRO2) && sb.mixer.index==0x0c) || /* Input control on SBPro */
			 (sb.type == SBT_16 && sb.mixer.index >= 0x3b && sb.mixer.index <= 0x47)) /* New SB16 registers */
			sb.mixer.unhandled[sb.mixer.index] = val;
		LOG(LOG_SB,LOG_WARN)("MIXER:Write %X to unhandled index %X",val,sb.mixer.index);
	}
}

static Bit8u CTMIXER_Read(void) {
	Bit8u ret;
//	if ( sb.mixer.index< 0x80) LOG_MSG("Read mixer %x",sb.mixer.index);
	switch (sb.mixer.index) {
	case 0x00:		/* RESET */
		return 0x00;
	case 0x02:		/* Master Volume (SB2 Only) */
		return ((sb.mixer.master[1]>>1) & 0xe);
	case 0x22:		/* Master Volume (SBPRO) */
		return	MAKEPROVOL(sb.mixer.master);
	case 0x04:		/* DAC Volume (SBPRO) */
		return MAKEPROVOL(sb.mixer.dac);
	case 0x06:		/* FM Volume (SB2 Only) + FM output selection */
		return ((sb.mixer.fm[1]>>1) & 0xe);
	case 0x08:		/* CD Volume (SB2 Only) */
		return ((sb.mixer.cda[1]>>1) & 0xe);
	case 0x0a:		/* Mic Level (SBPRO) or Voice (SB2 Only) */
		if (sb.type==SBT_2) return (sb.mixer.dac[0]>>2);
		else return ((sb.mixer.mic >> 2) & (sb.type==SBT_16 ? 7:6));
	case 0x0e:		/* Output/Stereo Select */
		return 0x11|(sb.mixer.stereo ? 0x02 : 0x00)|(sb.mixer.filtered ? 0x20 : 0x00);
	case 0x26:		/* FM Volume (SBPRO) */
		return MAKEPROVOL(sb.mixer.fm);
	case 0x28:		/* CD Audio Volume (SBPRO) */
		return MAKEPROVOL(sb.mixer.cda);
	case 0x2e:		/* Line-IN Volume (SBPRO) */
		return MAKEPROVOL(sb.mixer.lin);
	case 0x30:		/* Master Volume Left (SB16) */
		if (sb.type==SBT_16) return sb.mixer.master[0]<<3;
		ret=0xa;
		break;
	case 0x31:		/* Master Volume Right (S16) */
		if (sb.type==SBT_16) return sb.mixer.master[1]<<3;
		ret=0xa;
		break;
	case 0x32:		/* DAC Volume Left (SB16) */
		if (sb.type==SBT_16) return sb.mixer.dac[0]<<3;
		ret=0xa;
		break;
	case 0x33:		/* DAC Volume Right (SB16) */
		if (sb.type==SBT_16) return sb.mixer.dac[1]<<3;
		ret=0xa;
		break;
	case 0x34:		/* FM Volume Left (SB16) */
		if (sb.type==SBT_16) return sb.mixer.fm[0]<<3;
		ret=0xa;
		break;
	case 0x35:		/* FM Volume Right (SB16) */
		if (sb.type==SBT_16) return sb.mixer.fm[1]<<3;
		ret=0xa;
		break;
	case 0x36:		/* CD Volume Left (SB16) */
		if (sb.type==SBT_16) return sb.mixer.cda[0]<<3;
		ret=0xa;
		break;
	case 0x37:		/* CD Volume Right (SB16) */
		if (sb.type==SBT_16) return sb.mixer.cda[1]<<3;
		ret=0xa;
		break;
	case 0x38:		/* Line-in Volume Left (SB16) */
		if (sb.type==SBT_16) return sb.mixer.lin[0]<<3;
		ret=0xa;
		break;
	case 0x39:		/* Line-in Volume Right (SB16) */
		if (sb.type==SBT_16) return sb.mixer.lin[1]<<3;
		ret=0xa;
		break;
	case 0x3a:		/* Mic Volume (SB16) */
		if (sb.type==SBT_16) return sb.mixer.mic<<3;
		ret=0xa;
		break;
	case 0x80:		/* IRQ Select */
		ret = 0;
		switch (sb.hw.irq) {
		case 2:  return 0x1;
		case 5:  return 0x2;
		case 7:  return 0x4;
		case 10: return 0x8;
		}
		break;
	case 0x81:		/* DMA Select */
		ret=0;
		switch (sb.hw.dma8) {
		case 0:ret|=0x1;break;
		case 1:ret|=0x2;break;
		case 3:ret|=0x8;break;
		}
		switch (sb.hw.dma16) {
		case 5:ret|=0x20;break;
		case 6:ret|=0x40;break;
		case 7:ret|=0x80;break;
		}
		return ret;
	case 0x82:		/* IRQ Status */
		return	(sb.irq.pending_8bit ? 0x1 : 0) |
				(sb.irq.pending_16bit ? 0x2 : 0) | 
				((sb.type == SBT_16) ? 0x20 : 0);
	default:
		if (	((sb.type == SBT_PRO1 || sb.type == SBT_PRO2) && sb.mixer.index==0x0c) || /* Input control on SBPro */
			(sb.type == SBT_16 && sb.mixer.index >= 0x3b && sb.mixer.index <= 0x47)) /* New SB16 registers */
			ret = sb.mixer.unhandled[sb.mixer.index];
		else
			ret=0xa;
		LOG(LOG_SB,LOG_WARN)("MIXER:Read from unhandled index %X",sb.mixer.index);
	}
	return ret;
}


static Bitu read_sb(Bitu port,Bitu /*iolen*/) {
	switch (port-sb.hw.base) {
	case MIXER_INDEX:
		return sb.mixer.index;
	case MIXER_DATA:
		return CTMIXER_Read();
	case DSP_READ_DATA:
		return DSP_ReadData();
	case DSP_READ_STATUS:
		//TODO See for high speed dma :)
		if (sb.irq.pending_8bit)  {
			sb.irq.pending_8bit=false;
			PIC_DeActivateIRQ(sb.hw.irq);
		}
		if (sb.dsp.out.used) return 0xff;
		else return 0x7f;
	case DSP_ACK_16BIT:
		sb.irq.pending_16bit=false;
		break;
	case DSP_WRITE_STATUS:
		switch (sb.dsp.state) {
		case DSP_S_NORMAL:
			sb.dsp.write_busy++;
			if (sb.dsp.write_busy & 8) return 0xff;
			return 0x7f;
		case DSP_S_RESET:
		case DSP_S_RESET_WAIT:
			return 0xff;
		}
		return 0xff;
	case DSP_RESET:
		return 0xff;
	default:
		LOG(LOG_SB,LOG_NORMAL)("Unhandled read from SB Port %4X",port);
		break;
	}
	return 0xff;
}

static void write_sb(Bitu port,Bitu val,Bitu /*iolen*/) {
	Bit8u val8=(Bit8u)(val&0xff);
	switch (port-sb.hw.base) {
	case DSP_RESET:
		DSP_DoReset(val8);
		break;
	case DSP_WRITE_DATA:
		DSP_DoWrite(val8);
		break;
	case MIXER_INDEX:
		sb.mixer.index=val8;
		break;
	case MIXER_DATA:
		CTMIXER_Write(val8);
		break;
	default:
		LOG(LOG_SB,LOG_NORMAL)("Unhandled write to SB Port %4X",port);
		break;
	}
}

static void adlib_gusforward(Bitu /*port*/,Bitu val,Bitu /*iolen*/) {
	adlib_commandreg=(Bit8u)(val&0xff);
}

bool SB_Get_Address(Bitu& sbaddr, Bitu& sbirq, Bitu& sbdma) {
	sbaddr=0;
	sbirq =0;
	sbdma =0;
	if (sb.type == SBT_NONE) return false;
	else {
		sbaddr=sb.hw.base;
		sbirq =sb.hw.irq;
		sbdma = sb.hw.dma8;
		return true;
	}
}

static void SBLASTER_CallBack(Bitu len) {
	switch (sb.mode) {
	case MODE_NONE:
	case MODE_DMA_PAUSE:
	case MODE_DMA_MASKED:
		sb.chan->AddSilence();
		break;
	case MODE_DAC:
//		GenerateDACSound(len);
//		break;
		if (!sb.dac.used) {
			sb.mode=MODE_NONE;
			return;
		}
		sb.chan->AddStretched(sb.dac.used,sb.dac.data);
		sb.dac.used=0;
		break;
	case MODE_DMA:
		len*=sb.dma.mul;
		if (len&SB_SH_MASK) len+=1 << SB_SH;
		len>>=SB_SH;
		if (len>sb.dma.left) len=sb.dma.left;
		ProcessDMATransfer(len);
		break;
	}
}

class SBLASTER: public Module_base {
private:
	/* Data */
	IO_ReadHandleObject ReadHandler[0x10];
	IO_WriteHandleObject WriteHandler[0x10];
	AutoexecObject autoexecline;
	MixerObject MixerChan;
	OPL_Mode oplmode;

	/* Support Functions */
	void Find_Type_And_Opl(Section_prop* config,SB_TYPES& type, OPL_Mode& opl_mode){
		const char * sbtype=config->Get_string("sbtype");
		if (!strcasecmp(sbtype,"sb1")) type=SBT_1;
		else if (!strcasecmp(sbtype,"sb2")) type=SBT_2;
		else if (!strcasecmp(sbtype,"sbpro1")) type=SBT_PRO1;
		else if (!strcasecmp(sbtype,"sbpro2")) type=SBT_PRO2;
		else if (!strcasecmp(sbtype,"sb16")) type=SBT_16;
		else if (!strcasecmp(sbtype,"gb")) type=SBT_GB;
		else if (!strcasecmp(sbtype,"none")) type=SBT_NONE;
		else type=SBT_16;

		if (type==SBT_16) {
			if ((!IS_EGAVGA_ARCH) || !SecondDMAControllerAvailable()) type=SBT_PRO2;
		}

		/* OPL/CMS Init */
		const char * omode=config->Get_string("oplmode");
		if (!strcasecmp(omode,"none")) opl_mode=OPL_none;
		else if (!strcasecmp(omode,"cms")) opl_mode=OPL_cms;
		else if (!strcasecmp(omode,"opl2")) opl_mode=OPL_opl2;
		else if (!strcasecmp(omode,"dualopl2")) opl_mode=OPL_dualopl2;
		else if (!strcasecmp(omode,"opl3")) opl_mode=OPL_opl3;
		else if (!strcasecmp(omode,"opl3gold")) opl_mode=OPL_opl3gold;
		/* Else assume auto */
		else {
			switch (type) {
			case SBT_NONE:
				opl_mode=OPL_none;
				break;
			case SBT_GB:
				opl_mode=OPL_cms;
				break;
			case SBT_1:
			case SBT_2:
				opl_mode=OPL_opl2;
				break;
			case SBT_PRO1:
				opl_mode=OPL_dualopl2;
				break;
			case SBT_PRO2:
			case SBT_16:
				opl_mode=OPL_opl3;
				break;
			}
		}
	}

public:
	SBLASTER(Section *configuration)
	        : Module_base(configuration),
	          autoexecline{},
	          MixerChan{},
	          oplmode(OPL_none)
	{
		Bitu i;
		Section_prop * section=static_cast<Section_prop *>(configuration);

		sb.hw.base=section->Get_hex("sbbase");
		sb.hw.irq=section->Get_int("irq");
		Bitu dma8bit=section->Get_int("dma");
		if (dma8bit>0xff) dma8bit=0xff;
		sb.hw.dma8=(Bit8u)(dma8bit&0xff);
		Bitu dma16bit=section->Get_int("hdma");
		if (dma16bit>0xff) dma16bit=0xff;
		sb.hw.dma16=(Bit8u)(dma16bit&0xff);

		sb.mixer.enabled=section->Get_bool("sbmixer");
		sb.mixer.stereo=false;

		Find_Type_And_Opl(section,sb.type,oplmode);

		switch (oplmode) {
		case OPL_none:
			WriteHandler[0].Install(0x388,adlib_gusforward,IO_MB);
			break;
		case OPL_cms:
			WriteHandler[0].Install(0x388,adlib_gusforward,IO_MB);
			CMS_Init(section);
			break;
		case OPL_opl2:
			CMS_Init(section);
			FALLTHROUGH;
		case OPL_dualopl2:
		case OPL_opl3:
		case OPL_opl3gold:
			OPL_Init(section,oplmode);
			break;
		}
		if (sb.type==SBT_NONE || sb.type==SBT_GB) return;

		sb.chan=MixerChan.Install(&SBLASTER_CallBack,22050,"SB");
		sb.dsp.state=DSP_S_NORMAL;
		sb.dsp.out.lastval=0xaa;
		sb.dma.chan=NULL;

		for (i=4;i<=0xf;i++) {
			if (i==8 || i==9) continue;
			//Disable mixer ports for lower soundblaster
			if ((sb.type==SBT_1 || sb.type==SBT_2) && (i==4 || i==5)) continue;
			ReadHandler[i].Install(sb.hw.base+i,read_sb,IO_MB);
			WriteHandler[i].Install(sb.hw.base+i,write_sb,IO_MB);
		}
		for (i=0;i<256;i++) ASP_regs[i] = 0;
		ASP_regs[5] = 0x01;
		ASP_regs[9] = 0xf8;

		DSP_Reset();
		CTMIXER_Reset();

<<<<<<< HEAD
=======
		// The documentation does not specify if SB gets initialized with the speaker enabled
		// or disabled. Real SBPro2 has it disabled.
		sb.speaker=false;
		// On SB16 the speaker flag does not affect actual speaker state.
		if (sb.type == SBT_16) sb.chan->Enable(true);
		else sb.chan->Enable(false);

>>>>>>> 5af937fc
		// Create set blaster line
		ostringstream temp;
		temp << "@SET BLASTER=A" << setw(3) << hex << sb.hw.base << dec
		     << " I" << (Bitu)sb.hw.irq
		     << " D" << (Bitu)sb.hw.dma8;
		if (sb.type == SBT_16)
			temp << " H" << (Bitu)sb.hw.dma16;
		temp << " T" << static_cast<unsigned int>(sb.type) << ends;
		autoexecline.Install(temp.str());

		/* Soundblaster midi interface */
		if (!MIDI_Available()) sb.midi = false;
		else sb.midi = true;
	}

	~SBLASTER() {
		switch (oplmode) {
		case OPL_none:
			break;
		case OPL_cms:
			CMS_ShutDown(m_configuration);
			break;
		case OPL_opl2:
			CMS_ShutDown(m_configuration);
			FALLTHROUGH;
		case OPL_dualopl2:
		case OPL_opl3:
		case OPL_opl3gold:
			OPL_ShutDown(m_configuration);
			break;
		}
		if (sb.type==SBT_NONE || sb.type==SBT_GB) return;
		DSP_Reset(); // Stop everything
	}
}; //End of SBLASTER class


static SBLASTER* test;
void SBLASTER_ShutDown(Section* /*sec*/) {
	delete test;
}

void SBLASTER_Init(Section* sec) {
	test = new SBLASTER(sec);
	sec->AddDestroyFunction(&SBLASTER_ShutDown,true);
}<|MERGE_RESOLUTION|>--- conflicted
+++ resolved
@@ -257,7 +257,6 @@
 }
 
 static void DSP_ChangeMode(DSP_MODES mode);
-<<<<<<< HEAD
 
 static void FlushRemainingDMATransfer();
 static void SuppressInitialDMATransfer(Bitu size);
@@ -277,23 +276,6 @@
 	if (requested_state) {
 		PIC_RemoveEvents(SuppressDMATransfer);
 		FlushRemainingDMATransfer();
-=======
-static void CheckDMAEnd();
-static void END_DMA_Event(Bitu);
-static void DMA_Silent_Event(Bitu val);
-static void GenerateDMASound(Bitu size);
-
-static void DSP_SetSpeaker(bool how) {
-	if (sb.speaker==how) return;
-	sb.speaker=how;
-	if (sb.type==SBT_16) return;
-	sb.chan->Enable(how);
-	if (sb.speaker) {
-		PIC_RemoveEvents(DMA_Silent_Event);
-		CheckDMAEnd();
-	} else {
-		;
->>>>>>> 5af937fc
 	}
 	sb.chan->Enable(requested_state);
 	sb.speaker = requested_state;
@@ -604,13 +586,8 @@
 	//Check how many bytes were actually read
 	sb.dma.left-=read;
 	if (!sb.dma.left) {
-<<<<<<< HEAD
 		PIC_RemoveEvents(ProcessDMATransfer);
 		if (sb.dma.mode >= DSP_DMA_16) 
-=======
-		PIC_RemoveEvents(END_DMA_Event);
-		if (sb.dma.mode >= DSP_DMA_16)
->>>>>>> 5af937fc
 			SB_RaiseIRQ(SB_IRQ_16);
 		else
 			SB_RaiseIRQ(SB_IRQ_8);
@@ -698,14 +675,9 @@
 		                       CardType(), delay);
 	} else if (sb.dma.left<sb.dma.min) {
 		float delay=(sb.dma.left*1000.0f)/sb.dma.rate;
-<<<<<<< HEAD
 		LOG(LOG_SB,LOG_NORMAL)("%s: Short transfer scheduling IRQ in %.3f milliseconds",
 		                       CardType(), delay);
 		PIC_AddEvent(ProcessDMATransfer, delay, sb.dma.left);
-=======
-		LOG(LOG_SB,LOG_NORMAL)("Short transfer scheduling IRQ in %.3f milliseconds",delay);
-		PIC_AddEvent(END_DMA_Event,delay,sb.dma.left);
->>>>>>> 5af937fc
 	}
 }
 
@@ -1018,27 +990,15 @@
 		sb.dma.autosize=1+sb.dsp.in.data[0]+(sb.dsp.in.data[1] << 8);
 		break;
 	case 0x75:	/* 075h : Single Cycle 4-bit ADPCM Reference */
-<<<<<<< HEAD
-		sb.adpcm.haveref=true;
+		sb.adpcm.haveref = true;
 		FALLTHROUGH;
-	case 0x74:	/* 074h : Single Cycle 4-bit ADPCM */	
-		DSP_PrepareDMA_Old(DSP_DMA_4,false,false);
-		break;
-	case 0x77:	/* 077h : Single Cycle 3-bit(2.6bit) ADPCM Reference*/
-		sb.adpcm.haveref=true;
-		FALLTHROUGH;
-	case 0x76:  /* 074h : Single Cycle 3-bit(2.6bit) ADPCM */
-=======
-		sb.adpcm.haveref = true;
-		/* FALLTHROUGH */
 	case 0x74:	/* 074h : Single Cycle 4-bit ADPCM */
 		DSP_PrepareDMA_Old(DSP_DMA_4,false,false);
 		break;
 	case 0x77:	/* 077h : Single Cycle 3-bit(2.6bit) ADPCM Reference*/
 		sb.adpcm.haveref = true;
-		/* FALLTHROUGH */
-	case 0x76:	/* 074h : Single Cycle 3-bit(2.6bit) ADPCM */
->>>>>>> 5af937fc
+		FALLTHROUGH;
+	case 0x76:	/* 076h : Single Cycle 3-bit(2.6bit) ADPCM */
 		DSP_PrepareDMA_Old(DSP_DMA_3,false,false);
 		break;
 	case 0x7d:	/* Auto Init 4-bit ADPCM Reference */
@@ -1047,15 +1007,9 @@
 		DSP_PrepareDMA_Old(DSP_DMA_4,true,false);
 		break;
 	case 0x17:	/* 017h : Single Cycle 2-bit ADPCM Reference*/
-<<<<<<< HEAD
-		sb.adpcm.haveref=true;
+		sb.adpcm.haveref = true;
 		FALLTHROUGH;
-	case 0x16:  /* 074h : Single Cycle 2-bit ADPCM */
-=======
-		sb.adpcm.haveref = true;
-		/* FALLTHROUGH */
-	case 0x16:	/* 074h : Single Cycle 2-bit ADPCM */
->>>>>>> 5af937fc
+	case 0x16:	/* 016h : Single Cycle 2-bit ADPCM */
 		DSP_PrepareDMA_Old(DSP_DMA_2,false,false);
 		break;
 	case 0x80:	/* Silence DAC */
@@ -1809,16 +1763,6 @@
 		DSP_Reset();
 		CTMIXER_Reset();
 
-<<<<<<< HEAD
-=======
-		// The documentation does not specify if SB gets initialized with the speaker enabled
-		// or disabled. Real SBPro2 has it disabled.
-		sb.speaker=false;
-		// On SB16 the speaker flag does not affect actual speaker state.
-		if (sb.type == SBT_16) sb.chan->Enable(true);
-		else sb.chan->Enable(false);
-
->>>>>>> 5af937fc
 		// Create set blaster line
 		ostringstream temp;
 		temp << "@SET BLASTER=A" << setw(3) << hex << sb.hw.base << dec
