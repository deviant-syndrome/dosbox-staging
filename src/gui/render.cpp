/*
 *  Copyright (C) 2002-2020  The DOSBox Team
 *
 *  This program is free software; you can redistribute it and/or modify
 *  it under the terms of the GNU General Public License as published by
 *  the Free Software Foundation; either version 2 of the License, or
 *  (at your option) any later version.
 *
 *  This program is distributed in the hope that it will be useful,
 *  but WITHOUT ANY WARRANTY; without even the implied warranty of
 *  MERCHANTABILITY or FITNESS FOR A PARTICULAR PURPOSE.  See the
 *  GNU General Public License for more details.
 *
 *  You should have received a copy of the GNU General Public License along
 *  with this program; if not, write to the Free Software Foundation, Inc.,
 *  51 Franklin Street, Fifth Floor, Boston, MA 02110-1301, USA.
 */


#include <sys/types.h>
#include <assert.h>
#include <cmath>
#include <fstream>
#include <sstream>
#include <stdlib.h>

#include "dosbox.h"
#include "video.h"
#include "render.h"
#include "setup.h"
#include "control.h"
#include "mapper.h"
#include "cross.h"
#include "hardware.h"
#include "support.h"
#include "shell.h"

#include "render_scalers.h"
#include "render_glsl.h"

Render_t render;
ScalerLineHandler_t RENDER_DrawLine;

static void RENDER_CallBack( GFX_CallBackFunctions_t function );

static void Check_Palette(void) {
	/* Clean up any previous changed palette data */
	if (render.pal.changed) {
		memset(render.pal.modified, 0, sizeof(render.pal.modified));
		render.pal.changed = false;
	}
	if (render.pal.first>render.pal.last) 
		return;
	Bitu i;
	switch (render.scale.outMode) {
	case scalerMode8:
		break;
	case scalerMode15:
	case scalerMode16:
		for (i=render.pal.first;i<=render.pal.last;i++) {
			Bit8u r=render.pal.rgb[i].red;
			Bit8u g=render.pal.rgb[i].green;
			Bit8u b=render.pal.rgb[i].blue;
			Bit16u newPal = GFX_GetRGB(r,g,b);
			if (newPal != render.pal.lut.b16[i]) {
				render.pal.changed = true;
				render.pal.modified[i] = 1;
				render.pal.lut.b16[i] = newPal;
			}
		}
		break;
	case scalerMode32:
	default:
		for (i=render.pal.first;i<=render.pal.last;i++) {
			Bit8u r=render.pal.rgb[i].red;
			Bit8u g=render.pal.rgb[i].green;
			Bit8u b=render.pal.rgb[i].blue;
			Bit32u newPal = GFX_GetRGB(r,g,b);
			if (newPal != render.pal.lut.b32[i]) {
				render.pal.changed = true;
				render.pal.modified[i] = 1;
				render.pal.lut.b32[i] = newPal;
			}
		}
		break;
	}
	/* Setup pal index to startup values */
	render.pal.first=256;
	render.pal.last=0;
}

void RENDER_SetPal(Bit8u entry,Bit8u red,Bit8u green,Bit8u blue) {
	render.pal.rgb[entry].red=red;
	render.pal.rgb[entry].green=green;
	render.pal.rgb[entry].blue=blue;
	if (render.pal.first>entry) render.pal.first=entry;
	if (render.pal.last<entry) render.pal.last=entry;
}

static void RENDER_EmptyLineHandler(const void * src) {
}

static void RENDER_StartLineHandler(const void * s) {
	if (s) {
		const Bitu *src = (Bitu*)s;
		Bitu *cache = (Bitu*)(render.scale.cacheRead);
		for (Bits x=render.src.start;x>0;) {
			if (GCC_UNLIKELY(src[0] != cache[0])) {
				if (!GFX_StartUpdate( render.scale.outWrite, render.scale.outPitch )) {
					RENDER_DrawLine = RENDER_EmptyLineHandler;
					return;
				}
				render.scale.outWrite += render.scale.outPitch * Scaler_ChangedLines[0];
				RENDER_DrawLine = render.scale.lineHandler;
				RENDER_DrawLine( s );
				return;
			}
			x--; src++; cache++;
		}
	}
	render.scale.cacheRead += render.scale.cachePitch;
	Scaler_ChangedLines[0] += Scaler_Aspect[ render.scale.inLine ];
	render.scale.inLine++;
	render.scale.outLine++;
}

static void RENDER_FinishLineHandler(const void * s) {
	if (s) {
		const Bitu *src = (Bitu*)s;
		Bitu *cache = (Bitu*)(render.scale.cacheRead);
		for (Bits x=render.src.start;x>0;) {
			cache[0] = src[0];
			x--; src++; cache++;
		}
	}
	render.scale.cacheRead += render.scale.cachePitch;
}


static void RENDER_ClearCacheHandler(const void * src) {
	Bitu x, width;
	Bit32u *srcLine, *cacheLine;
	srcLine = (Bit32u *)src;
	cacheLine = (Bit32u *)render.scale.cacheRead;
	width = render.scale.cachePitch / 4;
	for (x=0;x<width;x++)
		cacheLine[x] = ~srcLine[x];
	render.scale.lineHandler( src );
}

bool RENDER_StartUpdate(void) {
	if (GCC_UNLIKELY(render.updating))
		return false;
	if (GCC_UNLIKELY(!render.active))
		return false;
	if (GCC_UNLIKELY(render.frameskip.count<render.frameskip.max)) {
		render.frameskip.count++;
		return false;
	}
	render.frameskip.count=0;
	if (render.scale.inMode == scalerMode8) {
		Check_Palette();
	}
	render.scale.inLine = 0;
	render.scale.outLine = 0;
	render.scale.cacheRead = (Bit8u*)&scalerSourceCache;
	render.scale.outWrite = 0;
	render.scale.outPitch = 0;
	Scaler_ChangedLines[0] = 0;
	Scaler_ChangedLineIndex = 0;
	/* Clearing the cache will first process the line to make sure it's never the same */
	if (GCC_UNLIKELY( render.scale.clearCache) ) {
//		LOG_MSG("Clearing cache");
		//Will always have to update the screen with this one anyway, so let's update already
		if (GCC_UNLIKELY(!GFX_StartUpdate( render.scale.outWrite, render.scale.outPitch )))
			return false;
		render.fullFrame = true;
		render.scale.clearCache = false;
		RENDER_DrawLine = RENDER_ClearCacheHandler;
	} else {
		if (render.pal.changed) {
			/* Assume pal changes always do a full screen update anyway */
			if (GCC_UNLIKELY(!GFX_StartUpdate( render.scale.outWrite, render.scale.outPitch )))
				return false;
			RENDER_DrawLine = render.scale.linePalHandler;
			render.fullFrame = true;
		} else {
			RENDER_DrawLine = RENDER_StartLineHandler;
			if (GCC_UNLIKELY(CaptureState & (CAPTURE_IMAGE|CAPTURE_VIDEO))) 
				render.fullFrame = true;
			else
				render.fullFrame = false;
		}
	}
	render.updating = true;
	return true;
}

static void RENDER_Halt( void ) {
	RENDER_DrawLine = RENDER_EmptyLineHandler;
	GFX_EndUpdate( 0 );
	render.updating=false;
	render.active=false;
}

extern Bitu PIC_Ticks;
void RENDER_EndUpdate( bool abort ) {
	if (GCC_UNLIKELY(!render.updating))
		return;
	RENDER_DrawLine = RENDER_EmptyLineHandler;
	if (GCC_UNLIKELY(CaptureState & (CAPTURE_IMAGE|CAPTURE_VIDEO))) {
		Bitu pitch, flags;
		flags = 0;
		if (render.src.dblw != render.src.dblh) {
			if (render.src.dblw) flags|=CAPTURE_FLAG_DBLW;
			if (render.src.dblh) flags|=CAPTURE_FLAG_DBLH;
		}
		float fps = render.src.fps;
		pitch = render.scale.cachePitch;
		if (render.frameskip.max)
			fps /= 1+render.frameskip.max;
		CAPTURE_AddImage( render.src.width, render.src.height, render.src.bpp, pitch,
			flags, fps, (Bit8u *)&scalerSourceCache, (Bit8u*)&render.pal.rgb );
	}
	if ( render.scale.outWrite ) {
		GFX_EndUpdate( abort? NULL : Scaler_ChangedLines );
		render.frameskip.hadSkip[render.frameskip.index] = 0;
	} else {
#if 0
		Bitu total = 0, i;
		render.frameskip.hadSkip[render.frameskip.index] = 1;
		for (i = 0;i<RENDER_SKIP_CACHE;i++) 
			total += render.frameskip.hadSkip[i];
		LOG_MSG( "Skipped frame %d %d", PIC_Ticks, (total * 100) / RENDER_SKIP_CACHE );
#endif
		if (RENDER_GetForceUpdate()) GFX_EndUpdate(0);
	}
	render.frameskip.index = (render.frameskip.index + 1) & (RENDER_SKIP_CACHE - 1);
	render.updating=false;
}

static Bitu MakeAspectTable(Bitu skip,Bitu height,double scaley,Bitu miny) {
	Bitu i;
	double lines=0;
	Bitu linesadded=0;
	for (i=0;i<skip;i++)
		Scaler_Aspect[i] = 0;

	height += skip;
	for (i=skip;i<height;i++) {
		lines += scaley;
		if (lines >= miny) {
			Bitu templines = (Bitu)lines;
			lines -= templines;
			linesadded += templines;
			Scaler_Aspect[i] = templines;
		} else {
			Scaler_Aspect[i] = 0;
		}
	}
	return linesadded;
}


static void RENDER_Reset( void ) {
	Bitu width=render.src.width;
	Bitu height=render.src.height;
	bool dblw=render.src.dblw;
	bool dblh=render.src.dblh;

	double gfx_scalew;
	double gfx_scaleh;
	
	Bitu gfx_flags, xscale, yscale;
	ScalerSimpleBlock_t		*simpleBlock = &ScaleNormal1x;
	ScalerComplexBlock_t	*complexBlock = 0;
	if (render.aspect) {
		if (render.src.ratio>1.0) {
			gfx_scalew = 1;
			gfx_scaleh = render.src.ratio;
		} else {
			gfx_scalew = (1/render.src.ratio);
			gfx_scaleh = 1;
		}
	} else {
		gfx_scalew = 1;
		gfx_scaleh = 1;
	}

	/* Don't do software scaler sizes larger than 4k */
	Bitu maxsize_current_input = SCALER_MAXLINE_WIDTH/width;
	if (render.scale.size > maxsize_current_input) render.scale.size = maxsize_current_input;

	if ((dblh && dblw) || (render.scale.forced && !dblh && !dblw)) {
		/* Initialize always working defaults */
		if (render.scale.size == 2)
			simpleBlock = &ScaleNormal2x;
		else if (render.scale.size == 3)
			simpleBlock = &ScaleNormal3x;
		else
			simpleBlock = &ScaleNormal1x;
		/* Maybe override them */
#if RENDER_USE_ADVANCED_SCALERS>0
		switch (render.scale.op) {
#if RENDER_USE_ADVANCED_SCALERS>2
		case scalerOpAdvInterp:
			if (render.scale.size == 2)
				complexBlock = &ScaleAdvInterp2x;
			else if (render.scale.size == 3)
				complexBlock = &ScaleAdvInterp3x;
			break;
		case scalerOpAdvMame:
			if (render.scale.size == 2)
				complexBlock = &ScaleAdvMame2x;
			else if (render.scale.size == 3)
				complexBlock = &ScaleAdvMame3x;
			break;
		case scalerOpHQ:
			if (render.scale.size == 2)
				complexBlock = &ScaleHQ2x;
			else if (render.scale.size == 3)
				complexBlock = &ScaleHQ3x;
			break;
		case scalerOpSuperSaI:
			if (render.scale.size == 2)
				complexBlock = &ScaleSuper2xSaI;
			break;
		case scalerOpSuperEagle:
			if (render.scale.size == 2)
				complexBlock = &ScaleSuperEagle;
			break;
		case scalerOpSaI:
			if (render.scale.size == 2)
				complexBlock = &Scale2xSaI;
			break;
#endif
		case scalerOpTV:
			if (render.scale.size == 2)
				simpleBlock = &ScaleTV2x;
			else if (render.scale.size == 3)
				simpleBlock = &ScaleTV3x;
			break;
		case scalerOpRGB:
			if (render.scale.size == 2)
				simpleBlock = &ScaleRGB2x;
			else if (render.scale.size == 3)
				simpleBlock = &ScaleRGB3x;
			break;
		case scalerOpScan:
			if (render.scale.size == 2)
				simpleBlock = &ScaleScan2x;
			else if (render.scale.size == 3)
				simpleBlock = &ScaleScan3x;
			break;
		default:
			break;
		}
#endif
	} else if (dblw) {
		simpleBlock = &ScaleNormalDw;
		if (width * simpleBlock->xscale > SCALER_MAXLINE_WIDTH) {
			// This should only happen if you pick really bad values... but might be worth adding selecting a scaler that fits
			simpleBlock = &ScaleNormal1x;
		}
	} else if (dblh) {
		simpleBlock = &ScaleNormalDh;
	} else  {
forcenormal:
		complexBlock = 0;
		simpleBlock = &ScaleNormal1x;
	}
	if (complexBlock) {
#if RENDER_USE_ADVANCED_SCALERS>1
		if ((width >= SCALER_COMPLEXWIDTH - 16) || height >= SCALER_COMPLEXHEIGHT - 16) {
			LOG_MSG("Scaler can't handle this resolution, going back to normal");
			goto forcenormal;
		}
#else
		goto forcenormal;
#endif
		gfx_flags = complexBlock->gfxFlags;
		xscale = complexBlock->xscale;	
		yscale = complexBlock->yscale;
//		LOG_MSG("Scaler:%s",complexBlock->name);
	} else {
		gfx_flags = simpleBlock->gfxFlags;
		xscale = simpleBlock->xscale;	
		yscale = simpleBlock->yscale;
//		LOG_MSG("Scaler:%s",simpleBlock->name);
	}
	switch (render.src.bpp) {
	case 8:
			render.src.start = ( render.src.width * 1) / sizeof(Bitu);
			if (gfx_flags & GFX_CAN_8)
				gfx_flags |= GFX_LOVE_8;
			else
				gfx_flags |= GFX_LOVE_32;
			break;
	case 15:
			render.src.start = ( render.src.width * 2) / sizeof(Bitu);
			gfx_flags |= GFX_LOVE_15;
			gfx_flags = (gfx_flags & ~GFX_CAN_8) | GFX_RGBONLY;
			break;
	case 16:
			render.src.start = ( render.src.width * 2) / sizeof(Bitu);
			gfx_flags |= GFX_LOVE_16;
			gfx_flags = (gfx_flags & ~GFX_CAN_8) | GFX_RGBONLY;
			break;
	case 32:
			render.src.start = ( render.src.width * 4) / sizeof(Bitu);
			gfx_flags |= GFX_LOVE_32;
			gfx_flags = (gfx_flags & ~GFX_CAN_8) | GFX_RGBONLY;
			break;
	}
	gfx_flags=GFX_GetBestMode(gfx_flags);
	if (gfx_flags & GFX_UNITY_SCALE &&
		simpleBlock != NULL &&
		strstr( simpleBlock->name, "Normal" ) == simpleBlock->name ) {
		gfx_scalew  = 1.0;
		gfx_scaleh  = 1.0;
		xscale      = 1  ;
		yscale      = 1  ;
		simpleBlock = &ScaleNormal1x;
	}
	if (!gfx_flags) {
		if (!complexBlock && simpleBlock == &ScaleNormal1x)
			E_Exit("Failed to create a rendering output");
		else
			goto forcenormal;
	}
	width *= xscale;
	Bitu skip = complexBlock ? 1 : 0;
	if (gfx_flags & GFX_SCALING) {
		height = MakeAspectTable(skip, render.src.height, yscale, yscale );
	} else {
		if ((gfx_flags & GFX_CAN_RANDOM) && gfx_scaleh > 1) {
			gfx_scaleh *= yscale;
			height = MakeAspectTable( skip, render.src.height, gfx_scaleh, yscale );
		} else {
			gfx_flags &= ~GFX_CAN_RANDOM;		//Hardware surface when possible
			height = MakeAspectTable( skip, render.src.height, yscale, yscale);
		}
	}
/* Setup the scaler variables */
	double par;  /* the pixel aspect ratio of the source pixel array */
	par = (double)width / height / 4 * 3; /* MS-DOS screen is always 4:3 */

	if (dblh)
		gfx_flags |= GFX_DBL_H;
	if (dblw)
		gfx_flags |= GFX_DBL_W;

	#if C_OPENGL
		GFX_SetShader(render.shader_src);
	#endif
	gfx_flags=GFX_SetSize(width,height,gfx_flags,gfx_scalew,gfx_scaleh,&RENDER_CallBack,par);
	if (gfx_flags & GFX_CAN_8)
		render.scale.outMode = scalerMode8;
	else if (gfx_flags & GFX_CAN_15)
		render.scale.outMode = scalerMode15;
	else if (gfx_flags & GFX_CAN_16)
		render.scale.outMode = scalerMode16;
	else if (gfx_flags & GFX_CAN_32)
		render.scale.outMode = scalerMode32;
	else
		E_Exit("Failed to create a rendering output");
	ScalerLineBlock_t *lineBlock;
	if (gfx_flags & GFX_HARDWARE) {
#if RENDER_USE_ADVANCED_SCALERS>1
		if (complexBlock) {
			lineBlock = &ScalerCache;
			render.scale.complexHandler = complexBlock->Linear[ render.scale.outMode ];
		} else
#endif
		{
			render.scale.complexHandler = 0;
			lineBlock = &simpleBlock->Linear;
		}
	} else {
#if RENDER_USE_ADVANCED_SCALERS>1
		if (complexBlock) {
			lineBlock = &ScalerCache;
			render.scale.complexHandler = complexBlock->Random[ render.scale.outMode ];
		} else
#endif
		{
			render.scale.complexHandler = 0;
			lineBlock = &simpleBlock->Random;
		}
	}
	switch (render.src.bpp) {
	case 8:
		render.scale.lineHandler = (*lineBlock)[0][render.scale.outMode];
		render.scale.linePalHandler = (*lineBlock)[4][render.scale.outMode];
		render.scale.inMode = scalerMode8;
		render.scale.cachePitch = render.src.width * 1;
		break;
	case 15:
		render.scale.lineHandler = (*lineBlock)[1][render.scale.outMode];
		render.scale.linePalHandler = 0;
		render.scale.inMode = scalerMode15;
		render.scale.cachePitch = render.src.width * 2;
		break;
	case 16:
		render.scale.lineHandler = (*lineBlock)[2][render.scale.outMode];
		render.scale.linePalHandler = 0;
		render.scale.inMode = scalerMode16;
		render.scale.cachePitch = render.src.width * 2;
		break;
	case 32:
		render.scale.lineHandler = (*lineBlock)[3][render.scale.outMode];
		render.scale.linePalHandler = 0;
		render.scale.inMode = scalerMode32;
		render.scale.cachePitch = render.src.width * 4;
		break;
	default:
		E_Exit("RENDER:Wrong source bpp %" sBitfs(d), render.src.bpp );
	}
	render.scale.blocks = render.src.width / SCALER_BLOCKSIZE;
	render.scale.lastBlock = render.src.width % SCALER_BLOCKSIZE;
	render.scale.inHeight = render.src.height;
	/* Reset the palette change detection to it's initial value */
	render.pal.first= 0;
	render.pal.last = 255;
	render.pal.changed = false;
	memset(render.pal.modified, 0, sizeof(render.pal.modified));
	//Finish this frame using a copy only handler
	RENDER_DrawLine = RENDER_FinishLineHandler;
	render.scale.outWrite = 0;
	/* Signal the next frame to first reinit the cache */
	render.scale.clearCache = true;
	render.active=true;
}

static void RENDER_CallBack( GFX_CallBackFunctions_t function ) {
	if (function == GFX_CallBackStop) {
		RENDER_Halt( );	
		return;
	} else if (function == GFX_CallBackRedraw) {
		render.scale.clearCache = true;
		return;
	} else if ( function == GFX_CallBackReset) {
		GFX_EndUpdate( 0 );	
		RENDER_Reset();
	} else {
		E_Exit("Unhandled GFX_CallBackReset %d", function );
	}
}

void RENDER_SetSize(Bitu width, Bitu height, unsigned bpp, float fps,
                    double ratio, bool dblw, bool dblh)
{
	RENDER_Halt( );
	if (!width || !height || width > SCALER_MAXWIDTH || height > SCALER_MAXHEIGHT) {
		return;	
	}
	if ( ratio > 1 ) {
		double target = height * ratio + 0.025;
		ratio = target / height;
	} else {
		//This would alter the width of the screen, we don't care about rounding errors here
	}
	render.src.width = width;
	render.src.height = height;
	render.src.bpp = bpp;
	render.src.dblw = dblw;
	render.src.dblh = dblh;
	render.src.fps = fps;
	render.src.ratio = ratio;
	RENDER_Reset( );
}

extern void GFX_SetTitle(Bit32s cycles, int frameskip,bool paused);
static void IncreaseFrameSkip(bool pressed) {
	if (!pressed)
		return;
	if (render.frameskip.max<10) render.frameskip.max++;
	LOG_MSG("Frame Skip at %d",render.frameskip.max);
	GFX_SetTitle(-1,render.frameskip.max,false);
}

static void DecreaseFrameSkip(bool pressed) {
	if (!pressed)
		return;
	if (render.frameskip.max>0) render.frameskip.max--;
	LOG_MSG("Frame Skip at %d",render.frameskip.max);
	GFX_SetTitle(-1,render.frameskip.max,false);
}
/* Disabled as I don't want to waste a keybind for that. Might be used in the future (Qbix)
static void ChangeScaler(bool pressed) {
	if (!pressed)
		return;
	render.scale.op = (scalerOperation)((int)render.scale.op+1);
	if((render.scale.op) >= scalerLast || render.scale.size == 1) {
		render.scale.op = (scalerOperation)0;
		if(++render.scale.size > 3)
			render.scale.size = 1;
	}
	RENDER_CallBack( GFX_CallBackReset );
} */

bool RENDER_GetForceUpdate(void) {
	return render.forceUpdate;
}

void RENDER_SetForceUpdate(bool f) {
	render.forceUpdate = f;
}

#if C_OPENGL
static bool RENDER_GetShader(std::string& shader_path, char *old_src) {
	char* src;
	std::stringstream buf;
	std::ifstream fshader(shader_path.c_str(), std::ios_base::binary);
	if (!fshader.is_open()) fshader.open((shader_path + ".glsl").c_str(), std::ios_base::binary);
	if (fshader.is_open()) {
		buf << fshader.rdbuf();
		fshader.close();
	}
	else if (shader_path == "advinterp2x") buf << advinterp2x_glsl;
	else if (shader_path == "advinterp3x") buf << advinterp3x_glsl;
	else if (shader_path == "advmame2x")   buf << advmame2x_glsl;
	else if (shader_path == "advmame3x")   buf << advmame3x_glsl;
	else if (shader_path == "rgb2x")       buf << rgb2x_glsl;
	else if (shader_path == "rgb3x")       buf << rgb3x_glsl;
	else if (shader_path == "scan2x")      buf << scan2x_glsl;
	else if (shader_path == "scan3x")      buf << scan3x_glsl;
	else if (shader_path == "tv2x")        buf << tv2x_glsl;
	else if (shader_path == "tv3x")        buf << tv3x_glsl;
	else if (shader_path == "sharp")       buf << sharp_glsl;

	std::string s = buf.str();
	if (!s.empty()) {
		if (first_shell) {
			std::string pre_defs;
			Bitu count = first_shell->GetEnvCount();
			for (Bitu i=0; i < count; i++) {
				std::string env;
				if (!first_shell->GetEnvNum(i, env))
					continue;
				if (env.compare(0, 9, "GLSHADER_")==0) {
					size_t brk = env.find('=');
					if (brk == std::string::npos) continue;
					env[brk] = ' ';
					pre_defs += "#define " + env.substr(9) + '\n';
				}
			}
			if (!pre_defs.empty()) {
				// if "#version" occurs it must be before anything except comments and whitespace
				size_t pos = s.find("#version ");

				if (pos != std::string::npos)
					pos = s.find('\n', pos + 9);

				pos = (pos == std::string::npos) ? 0 : pos + 1;
				s.insert(pos, pre_defs);
			}
		}
		// keep the same buffer if contents aren't different
		if (old_src==NULL || s != old_src) {
			src = strdup(s.c_str());
			if (src==NULL) LOG_MSG("WARNING: Couldn't copy shader source");
<<<<<<< HEAD
		} else {
			src = render.shader_src;
			render.shader_src = NULL;
		}
=======
		} else src = old_src;
>>>>>>> c1343923
	} else src = NULL;
	render.shader_src = src;
	return src != NULL;
}
#endif

void RENDER_Init(Section * sec) {
	Section_prop * section=static_cast<Section_prop *>(sec);

	//For restarting the renderer.
	static bool running = false;
	bool aspect = render.aspect;
	Bitu scalersize = render.scale.size;
	bool scalerforced = render.scale.forced;
	scalerOperation_t scaleOp = render.scale.op;

	render.pal.first=256;
	render.pal.last=0;
	render.aspect=section->Get_bool("aspect");
	render.frameskip.max=section->Get_int("frameskip");
	render.frameskip.count=0;
	std::string cline;
	std::string scaler;
	//Check for commandline paramters and parse them through the configclass so they get checked against allowed values
	if (control->cmdline->FindString("-scaler",cline,true)) {
		section->HandleInputline(std::string("scaler=") + cline);
	} else if (control->cmdline->FindString("-forcescaler",cline,true)) {
		section->HandleInputline(std::string("scaler=") + cline + " forced");
	}
	   
	Prop_multival* prop = section->Get_multival("scaler");
	scaler = prop->GetSection()->Get_string("type");
	std::string f = prop->GetSection()->Get_string("force");
	render.scale.forced = false;
	if(f == "forced") render.scale.forced = true;
   
	if (scaler == "none") { render.scale.op = scalerOpNormal;render.scale.size = 1; }
	else if (scaler == "normal2x") { render.scale.op = scalerOpNormal;render.scale.size = 2; }
	else if (scaler == "normal3x") { render.scale.op = scalerOpNormal;render.scale.size = 3; }
#if RENDER_USE_ADVANCED_SCALERS>2
	else if (scaler == "advmame2x") { render.scale.op = scalerOpAdvMame;render.scale.size = 2; }
	else if (scaler == "advmame3x") { render.scale.op = scalerOpAdvMame;render.scale.size = 3; }
	else if (scaler == "advinterp2x") { render.scale.op = scalerOpAdvInterp;render.scale.size = 2; }
	else if (scaler == "advinterp3x") { render.scale.op = scalerOpAdvInterp;render.scale.size = 3; }
	else if (scaler == "hq2x") { render.scale.op = scalerOpHQ;render.scale.size = 2; }
	else if (scaler == "hq3x") { render.scale.op = scalerOpHQ;render.scale.size = 3; }
	else if (scaler == "2xsai") { render.scale.op = scalerOpSaI;render.scale.size = 2; }
	else if (scaler == "super2xsai") { render.scale.op = scalerOpSuperSaI;render.scale.size = 2; }
	else if (scaler == "supereagle") { render.scale.op = scalerOpSuperEagle;render.scale.size = 2; }
#endif
#if RENDER_USE_ADVANCED_SCALERS>0
	else if (scaler == "tv2x") { render.scale.op = scalerOpTV;render.scale.size = 2; }
	else if (scaler == "tv3x") { render.scale.op = scalerOpTV;render.scale.size = 3; }
	else if (scaler == "rgb2x"){ render.scale.op = scalerOpRGB;render.scale.size = 2; }
	else if (scaler == "rgb3x"){ render.scale.op = scalerOpRGB;render.scale.size = 3; }
	else if (scaler == "scan2x"){ render.scale.op = scalerOpScan;render.scale.size = 2; }
	else if (scaler == "scan3x"){ render.scale.op = scalerOpScan;render.scale.size = 3; }
#endif

#if C_OPENGL
	char* shader_src = render.shader_src;
	Prop_path *sh = section->Get_path("glshader");
	f = (std::string)sh->GetValue();
	if (f.empty() || f=="none") render.shader_src = NULL;
	else if (!RENDER_GetShader(sh->realpath,shader_src)) {
		std::string path;
		Cross::GetPlatformConfigDir(path);
		path = path + "glshaders" + CROSS_FILESPLIT + f;
		if (!RENDER_GetShader(path,shader_src) && (sh->realpath==f || !RENDER_GetShader(f,shader_src))) {
			sh->SetValue("none");
			LOG_MSG("Shader file \"%s\" not found", f.c_str());
		}
	}
	if (shader_src!=render.shader_src) free(shader_src);
#endif

	//If something changed that needs a ReInit
	// Only ReInit when there is a src.bpp (fixes crashes on startup and directly changing the scaler without a screen specified yet)
	if(running && render.src.bpp && ((render.aspect != aspect) || (render.scale.op != scaleOp) || 
				  (render.scale.size != scalersize) || (render.scale.forced != scalerforced) ||
#if C_OPENGL
				  (render.shader_src != shader_src) ||
#endif
				   render.scale.forced))
		RENDER_CallBack( GFX_CallBackReset );

	if(!running) render.updating=true;
	running = true;

	MAPPER_AddHandler(DecreaseFrameSkip,MK_f7,MMOD1,"decfskip","Dec Fskip");
	MAPPER_AddHandler(IncreaseFrameSkip,MK_f8,MMOD1,"incfskip","Inc Fskip");
	GFX_SetTitle(-1,render.frameskip.max,false);
}
<|MERGE_RESOLUTION|>--- conflicted
+++ resolved
@@ -514,7 +514,7 @@
 		render.scale.cachePitch = render.src.width * 4;
 		break;
 	default:
-		E_Exit("RENDER:Wrong source bpp %" sBitfs(d), render.src.bpp );
+		E_Exit("RENDER:Wrong source bpp %u", render.src.bpp);
 	}
 	render.scale.blocks = render.src.width / SCALER_BLOCKSIZE;
 	render.scale.lastBlock = render.src.width % SCALER_BLOCKSIZE;
@@ -660,14 +660,7 @@
 		if (old_src==NULL || s != old_src) {
 			src = strdup(s.c_str());
 			if (src==NULL) LOG_MSG("WARNING: Couldn't copy shader source");
-<<<<<<< HEAD
-		} else {
-			src = render.shader_src;
-			render.shader_src = NULL;
-		}
-=======
 		} else src = old_src;
->>>>>>> c1343923
 	} else src = NULL;
 	render.shader_src = src;
 	return src != NULL;
